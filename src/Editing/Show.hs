{-# LANGUAGE TypeSynonymInstances, FlexibleInstances, PatternGuards #-}

module Editing.Show (showTextEdit, Show(..)) where

import Cxx.Show ()
import qualified Data.List as List
import Data.Char as Char
import Util (isVowel, show_long_opts, capitalize, commas_and, Ordinal, none, isIdChar)
import Cxx.Basics (DeclaratorId, Findable)
import Data.Foldable (toList)
import Editing.Basics
<<<<<<< HEAD
import Request
=======
import Editing.Commands
>>>>>>> e342279f
import qualified Prelude
import Prelude hiding (Show(..))

class Show a where show :: a → String
  -- To let us define our own instances for things like Either and String.

instance Show Ordinal where show = Prelude.show
instance Show DeclaratorId where show = Prelude.show

instance Show Wrapping where
  show (Wrapping "<" ">") = "angle brackets"
  show (Wrapping "{" "}") = "curly brackets"
  show (Wrapping "[" "]") = "square brackets"
  show (Wrapping "(" ")") = "parentheses"
  show (Wrapping "'" "'") = "single quotes"
  show (Wrapping "\"" "\"") = "double quotes"
  show (Wrapping x y) = x ++ " and " ++ y

instance Show a ⇒ Show (EverythingOr a) where
  show Everything = "everything"
  show (NotEverything x) = show x

instance (Show a, Show b) ⇒ Show (Either a b) where
  show (Left x) = show x; show (Right x) = show x

instance Show BefAft where show Before = "before"; show After = "after"

instance Show a ⇒ Show (Ranked a) where
  show (Sole s) = show s
  show (Ranked r s) = show r ++ " " ++ show s

instance Show Findable where show = Prelude.show

instance Show Position where
  show (Position Before (In (Absolute Everything) Nothing)) = "at start"
  show (Position After (In (Absolute Everything) Nothing)) = "at end"
  show (Position a x) = show a ++ " " ++ show x

instance Show a ⇒ Show (AndList a) where
  show (AndList l) = concat $ List.intersperse " and " $ map show $ toList l

instance Show Substrs where show (Substrs l) = show l

instance Show PositionsClause where show (PositionsClause ba s) = show ba ++ " " ++ show s

instance Show AppendPositionsClause where
  show (NonAppendPositionsClause pc) = show pc
  show (AppendIn d) = show d

instance Show PrependPositionsClause where
  show (NonPrependPositionsClause pc) = show pc
  show (PrependIn d) = show d

instance Show Bound where
  show (Bound mba x) = maybe "" ((++ " ") . show) mba ++ show x

instance Show Betw where show (Betw x y) = "between " ++ show x ++ " and " ++ show y

instance Show a ⇒ Show (Relative a) where
  show (Absolute x) = show x
  show (Between x y) = show x ++ " " ++ show y
  show (Relative x y z) = show x ++ " " ++ show y ++ " " ++ show z
  show (FromTill b c) = "from " ++ show b ++ " till " ++ show c

instance Show a ⇒ Show (In a) where show (In x incl) = show x ++ maybe "" show incl

instance Show ImplicitBodyOf where show (ImplicitBodyOf x) = show x
instance Show ImplicitDeclarationOf where show (ImplicitDeclarationOf x) = show x

instance Show InClause where show (InClause x) = "in " ++ show x

instance Show RelativeBound where
  show Front = "front"; show Back = "back"
  show (RelativeBound mba x) = maybe "" ((++ " ") . show) mba ++ show x

instance Show OccurrencesClause where show (OccurrencesClause l) = show (AndList l)

instance Show a ⇒ Show (Rankeds a) where
  show (Sole' x) = show x
  show (All x) = "all " ++ show x
  show (AllBut x y) = "all but " ++ show x ++ " " ++ show y
  show (Rankeds l x) = show l ++ " " ++ show x

instance Show Replacer where
  show (Replacer x y) = show x ++ " with " ++ show y
  show (ReplaceOptions o o') = show_long_opts o ++ " with " ++ show_long_opts o'
instance Show Changer where
  show (Changer x y) = show x ++ " to " ++ show y
  show (ChangeOptions o o') = show_long_opts o ++ " to " ++ show_long_opts o'
instance Show Eraser where
  show (EraseText l) = show l
  show (EraseOptions o) = show_long_opts o
  show (EraseAround w l) = show w ++ " " ++ show l

instance Show UsePattern where show (UsePattern p) = p
instance Show UseClause where show (UseString s) = show s; show (UseOptions o) = show_long_opts o
instance Show Mover where show (Mover x y) = show x ++ " to " ++ show y

instance Show String where
  show " " = "space"
  show "," = "comma"
  show ":" = "colon"
  show ";" = "semicolon"
  show s
    | all Char.isSpace s = "spaces"
    | all isIdChar s = s
    | none (`elem` " ,;") s, length s < 10 = s
    | otherwise = '`' : s ++ "`"

instance Show a ⇒ Show (Around a) where show (Around a) = "around " ++ show a

data Tense = Present | Past

past :: String → String
past "wrap" = "wrapped"
past "swap" = "swapped"
past s | isVowel (List.last s) = s ++ "d"
past s = s ++ "ed"

tense :: Tense → String → String
tense Present s = s
tense Past s = past s

instance Show Insertee where
  show (SimpleInsert s) = show s
  show (WrapInsert w) = show w

show_command :: Tense → Command → String
show_command t (Insert s p) = tense t "insert" ++ " " ++ show s ++ " " ++ show p
show_command t (Erase l) = tense t "erase" ++ " " ++ show l
show_command t (Replace l) = tense t "replace" ++ " " ++ show l
show_command t (Change l) = tense t "change" ++ " " ++ show l
show_command t (Use l) = tense t "use" ++ " " ++ show l
show_command t (Prepend s mp) = tense t "prepend" ++ " " ++ show s ++ maybe "" ((" " ++) . show) mp
show_command t (Append s mp) = tense t "append" ++ " " ++ show s ++ maybe "" ((" " ++) . show) mp
show_command t (Move l) = tense t "move" ++ " " ++ show l
show_command t (Swap l Nothing) = tense t "swap" ++ " " ++ show l
show_command t (Swap l (Just y)) = tense t "swap" ++ " " ++ show l ++ " with " ++ show y
show_command _ _ = "<command>"

instance Prelude.Show Command where
  show = show_command Past
  showList l r = capitalize (commas_and $ map Prelude.show l) ++ "." ++ r

instance Prelude.Show Position where show = Editing.Show.show<|MERGE_RESOLUTION|>--- conflicted
+++ resolved
@@ -9,11 +9,7 @@
 import Cxx.Basics (DeclaratorId, Findable)
 import Data.Foldable (toList)
 import Editing.Basics
-<<<<<<< HEAD
-import Request
-=======
 import Editing.Commands
->>>>>>> e342279f
 import qualified Prelude
 import Prelude hiding (Show(..))
 
