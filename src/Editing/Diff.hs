{-# LANGUAGE PatternGuards #-}

-- Express the difference between two strings as a list of edit commands.

module Editing.Diff (diff, diff_as_Edits) where

import qualified Cxx.Basics
import qualified Data.Char as Char
import Data.Algorithm.Diff (DI(..), getDiff)
import Data.Maybe (listToMaybe)
import Data.Monoid (Monoid(..))
import Util (orElse, take_atleast, (.), isIdChar, invert)
import Editing.Basics
<<<<<<< HEAD
import Request (Edit(..), BefAft(..), Range(..), Anchor(..))
=======
import Editing.Commands
>>>>>>> e342279f
import Prelude hiding ((.))
import Prelude.Unicode

diff_as_Edits :: String → String → [TextEdit]
diff_as_Edits pre post =
  map simpleEdit_to_Edit $
  merge_nearby_edits pre $
  diffsAsSimpleEdits $ getDiff pre post

diff :: String → String → [Command]
diff pre post =
  let pre_toks = diff_tokenize pre in
  merge_commands $
  map (`describe_simpleEdit` pre_toks) $
  merge_nearby_edits pre_toks $
  diffsAsSimpleEdits $ getDiff pre_toks (diff_tokenize post)

data SimpleEdit a = SimpleEdit { se_range :: Range a, _se_repl :: [a] }

simpleEdit_to_Edit :: SimpleEdit Char → TextEdit
simpleEdit_to_Edit (SimpleEdit (Range p 0) s) = InsertEdit (Anchor Before p) s
simpleEdit_to_Edit (SimpleEdit r s) = RangeReplaceEdit r s
  -- This "Before" seems arbitrary.

describe_simpleEdit :: SimpleEdit Token → [Token] → Command
describe_simpleEdit (SimpleEdit (Range p 0) s) t | p == length t = Append (toks_text s) Nothing
describe_simpleEdit (SimpleEdit (Range 0 0) s) _ = Prepend (toks_text s) Nothing
describe_simpleEdit (SimpleEdit r@(Range pos siz) s) t
  | null s = Erase $ and_one $ EraseText $ Substrs $ and_one $ In describe_range Nothing
  | siz == 0 = case () of -- insert
    ()| repl_elem ["{", "("] ∨ alpha After → ins Before
    ()| repl_elem ["}", ")", ";"] ∨ alpha Before → ins After
    ()| toks_len s ≤ 4, size (se_range expanded_edit) > siz → describe_simpleEdit expanded_edit t
    () → ins $ if toks_len (context After) > toks_len (context Before) then Before else After
  | all ((∈ Cxx.Basics.ops) . tok_text) sr, s /= [], not (source_elem ["{", "}", "(", ")"]), size (se_range expanded_edit) > siz =
    describe_simpleEdit expanded_edit t
  | otherwise = Replace $ and_one $ Replacer (Substrs $ and_one $ In describe_range Nothing) (toks_text s)
  where
    repl_elem x = case s of [Token u _] → elem u x; _ → False
    source_elem = (sr' ∈)
    sr' = tok_text (mconcat sr)
    expanded_edit = SimpleEdit (Range (pos - length (context Before)) (siz + length (context Before) + length (context After))) (inorder_context Before ++ s ++ context After)
    toks Before = reverse $ take pos t
    toks After = drop (pos + siz) t
    context = take_atleast 7 tok_len . takeWhile ((/= ";") . tok_text) . toks
    inorder_context After = context After
    inorder_context Before = reverse $ context Before
    furthest Before = listToMaybe; furthest After = listToMaybe . reverse
    alpha ba = (Char.isAlpha . (tok_text . listToMaybe (toks ba) >>= furthest (invert ba))) `orElse` False
    ins ba = Insert (SimpleInsert $ toks_text s) $ and_one $ NonAppendPositionsClause $ PositionsClause (and_one ba) $ Substrs $ and_one $ In (Absolute $ NotEverything $ Sole' $ Right $ toks_text $ inorder_context $ invert ba) Nothing
    sr = selectRange r t
    sole = NotEverything $ Sole' $ Right sr'
    rel ba = Relative sole (and_one ba) $ Sole $ Right $ toks_text $ inorder_context $ invert ba
    describe_range :: Relative (EverythingOr (Rankeds (Either Cxx.Basics.Findable String)))
    describe_range
      | source_elem ["{", "(", "friend"] ∨ (toks_len sr ≤ 4 ∧ alpha After) = rel Before
      | source_elem ["}", ")", ";"] ∨ (toks_len sr ≤ 4 ∧ alpha Before) = rel After
      | otherwise = Absolute sole

diffsAsSimpleEdits :: [(DI, a)] → [SimpleEdit a]
diffsAsSimpleEdits = work 0 where
  work _ [] = []
  work n ((F, _) : r) = SimpleEdit (Range n 1) [] : work (n + 1) r
  work n ((S, x) : r) = SimpleEdit (Range n 0) [x] : work n r
  work n ((B, _) : r) = work (n + 1) r

merge_nearby_edits :: [a] → [SimpleEdit a] → [SimpleEdit a]
  -- Also produces replace edits from insert+erase edits.
merge_nearby_edits _ [] = []
merge_nearby_edits _ [x] = [x]
merge_nearby_edits s (SimpleEdit (Range b e) r : SimpleEdit (Range b' e') r' : m) | b' - e - b ≤ 1 =
  merge_nearby_edits s $ SimpleEdit (Range b (b' - b + e')) (r ++ take (max 0 $ b' - e - b) (drop (b + e) s) ++ r') : m
merge_nearby_edits s (e : m) = e : merge_nearby_edits s m

diff_tokenize :: String → [Token]
diff_tokenize = g . f . edit_tokens isIdChar
  where
    separator = (∈ words ", { } ( ) ; = friend <<")
    f :: [String] → [Token]
    f [] = []
    f (s : t@(' ':_) : m) = Token s t : f m
    f (s : m) = Token s "" : f m
    g :: [Token] → [Token]
    g [] = []
    g (t@(Token "<<" _) : r) = case g r of [] → [t]; (u : m) → mappend t u : m
    g (t : r) | separator (tok_text t) = t : g r
    g a =
      let (b, c) = break (separator . tok_text) a in
      let (d, e) = splitAt 5 b in
      mconcat d : g (e ++ c)<|MERGE_RESOLUTION|>--- conflicted
+++ resolved
@@ -11,11 +11,7 @@
 import Data.Monoid (Monoid(..))
 import Util (orElse, take_atleast, (.), isIdChar, invert)
 import Editing.Basics
-<<<<<<< HEAD
-import Request (Edit(..), BefAft(..), Range(..), Anchor(..))
-=======
 import Editing.Commands
->>>>>>> e342279f
 import Prelude hiding ((.))
 import Prelude.Unicode
 
