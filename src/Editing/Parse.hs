--- conflicted
+++ resolved
@@ -15,15 +15,12 @@
 import Parsers (choice, eof, (<|>), (<?>), symbols, char, anySymbol, lookAhead, notFollowedBy, many1Till, optParser, try, many, satisfy, spaces)
 import Util ((<<), liftA2, Ordinal(..), apply_if, cardinals, plural, indefinite, neElim)
 import Cxx.Basics (DeclaratorId)
+import Request (EvalOpt)
 
 import Prelude hiding ((.), id, and)
 import Prelude.Unicode
 import Editing.Basics
-<<<<<<< HEAD
-import Request
-=======
 import Editing.Commands
->>>>>>> e342279f
 
 data Terminators = Terminators { term_eof :: Bool, term_keywords :: [String], and_conts :: [String] } deriving Eq
   -- term_eof states whether eof is a valid termination of a directly preceding verbatim stings.
@@ -355,6 +352,7 @@
     (kwd ["change"] >>> commit (auto1 Change)) <||>
     (kwd ["make"] >>> commit (auto2 Make)) <||>
     (kwd ["use"] >>> commit (auto1 Use)) <||>
+    (kwd ["fix"] >>> commit (arr (const Fix))) <||>
     (kwd ["move"] >>> commit (auto1 Move)) <||>
     (kwd ["swap"] >>> commit (liftA2 Swap parse (option (kwd ["with"] >>> parse))))
 
