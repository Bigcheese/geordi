{-# LANGUAGE MultiParamTypeClasses, FunctionalDependencies, FlexibleInstances, TypeSynonymInstances, FlexibleContexts, UndecidableInstances, OverlappingInstances, CPP, PatternGuards, ViewPatterns #-}

module Editing.EditsPreparation (use_tests, findInStr, FindResult(..), FoundIn(..)) where

import qualified Cxx.Basics
import qualified Cxx.Show
import qualified Cxx.Operations
import qualified Editing.Diff
import qualified Editing.Show
import qualified Data.List as List
import qualified Data.Char as Char
import qualified Data.List.NonEmpty as NeList
import Data.Foldable (toList)
import Data.Traversable (forM, mapM, sequence)
import Data.List.NonEmpty (NonEmpty((:|)), nonEmpty)
import Control.Monad (liftM2, join)
import Control.Monad.Error (throwError)
import Data.SetOps
import Util ((.), Convert(..), Op(..), ops_cost, erase_indexed, levenshtein, replaceAllInfix, approx_match, Cost, Invertible(..), Ordinal(..), test_cmp, multiplicative_numeral, E, or_fail, pairs, NeList, neElim, neHomogenize, safeNth)

-- One property that might be suitable for formal verification is that finders only return anchor/ranges/edits contained in the range they received, and that no anchor/range/edit ever goes out of bounds.

#define case_of \case_of_detail → case case_of_detail of
  -- Todo: Move to utility header..

import Prelude hiding (last, (.), all, (!!), sequence, mapM)
import Prelude.Unicode hiding ((∈))
import Editing.Basics
<<<<<<< HEAD
import Request (Range(..), Edit(..), Anchor(..), ARange, BefAft(..), DualARange(..))
=======
import Editing.Commands
import Request (RequestEdit(..))
>>>>>>> e342279f

import Control.Monad.Reader (ReaderT(..), local, ask)

{- The present module concerns the translation of commands into Edits. The translation mostly follows the grammatical structure of commands, and so we get translators for various kinds of clauses, most of which will actually yield (lists of) positions and/or ranges rather than Edits, with only the topmost translators yielding actual Edits.

Since most edit clauses refer to parts of a subject snippet, the translation from commands to edits is always performed in the context of such a subject. In addition, a context consists of several more things: -}

data ResolutionContext = ResolutionContext
  { context_suffix :: String
  , _given :: String
  , search_range :: Range Char -- Todo: Should this not be an ARange?
  , well_formed :: E (Cxx.Basics.GeordiRequest, Anchor → E Anchor)
  }

-- We will explain each of these fields in more detail, but first introduce a type class for translators, which are just functions run in a reader monad providing the above context, returning types in a certain class.

type Resolver = ReaderT ResolutionContext E

class InGiven_to_InWf b ⇒ Find a b | a → b where find :: a → Resolver b

-- We will describe the InGiven_to_InWf class in a moment. Some fairly obvious Find instances are:

instance (Find x a, Find y a) ⇒ Find (Either x y) a where find = either find find
instance Find a b ⇒ Find (AndList a) (NeList b) where find = sequence . (find .) . andList

-- The _given and search_range fields in ResolutionContext simply specify a string and subrange of that string for the finder to search in. The context_suffix field describes the context (e.g. "after third statement in body of f"). Its only purpose is to make for nicer error messages: when Find instances fail, context_suffix lets us produce error messages like "Could not find `beh` after third statement in body of f."

fail_with_context :: String → Resolver a
fail_with_context s = (s ++) . context_suffix . ask >>= throwError

-- Find instances for things like Relative typically invoke Find instances for constituent clauses on subranges of the range they received themselves. For this we define |narrow|, which simultaneously modifies the search_range and extends the context_suffix:

narrow :: String → Range Char → Resolver a → Resolver a
narrow x y = local $ \(ResolutionContext z v _ w) → ResolutionContext (" " ++ x ++ z) v y w

{- To motivate the well_formed field in ResolutionContext and the InGiven_to_InWf class, we must first describe some general edit command properties we desire.

Consider the perfectly reasonable composite command "erase first x and move second x to end" executed on the snippet "xyxy". Clearly, we want the result to be "yyx". This means we cannot just execute the two commands in sequence in isolation, because once the first 'x' has been erased, there no longer /is/ a second 'x' to move. We conclude that whenever possible, all commands in a composite command should be translated to edits in the context of the same original snippet. The edits from the different commands should then be merged intelligently (this is done by the Execute module).

Now consider the composite command "add ) after ( and erase declaration of i" executed on the snippet "void f(; int i;". Following the principle above to the letter, we should look for a declaration of i in the original snippet. However, since the original snippet does not parse, this would result in an error. This is really unfortunate, because the whole point of the "add ) after (" edit was to make the snippet well-formed. Hence, what we really want is for non-semantic things to be resolved in the original snippet as usual, but for semantic things to be looked up in the original snippet with the fewest number of preceding edits needed to make it well formed applied to it, so that in the above example, the declaration of i is looked for in the snippet as it appears after the "add ) after (" command has been applied to it.

Following this idea, a Find instance that needs to do a semantic look-up should not just try to parse _given, but should have access to this notion of "the original snippet with the fewest number of preceding edits needed to make it well formed applied to it" (let us call this "the well-formed snippet"), and that is exactly what the well_formed field is. The 'E' monad is there because there simply may not be a sequence of preceding edits that make the snippet well-formed. The Anchor transformer translates an Anchor in _given to an Anchor in well-formed snippet, encapsulating the actual edits that turn the former into the latter. In particular, the Anchor transformer may be applied to search_range to give the range to search in the well-formed snippet.

The anchor/ranges/edits a Find instance might find in well_formed are obviously relative to the well-formed snippet, not to _given (unless they are the same--more about that later). To inform the caller of what a returned anchor/range/edit is relative to, these are wrapped in FindResults: -}

data FoundIn = InGiven | InWf deriving Eq
data FindResult a = Found FoundIn a

instance Functor FindResult where fmap f (Found x y) = Found x (f y)

-- Before we explain the InGiven_to_InWf constraint and some of the finer _given vs well_formed points, let us look at some actual Find instances, starting with the one for verbatim strings.

instance Find String (NeList (FindResult DualARange)) where
  find x = do
    ResolutionContext _ s r _ ← ask
    case nonEmpty $ find_occs x $ selectRange r s of
      Nothing → fail_with_context $ "String `" ++ x ++ "` does not occur"
      Just l → return $ (Found InGiven . convert . (\o → arange (Anchor After $ start r + o) (Anchor Before $ start r + o + length x))) . l

{- Since no semantic lookup is needed, Find String only looks in _given, of which it informs its caller by returning values marked Found InGiven. DualARange and Anchor sidedness is described in Editing.Basics.

For our next example, we consider the Find instance for "in"-clauses: -}

instance (Find a (NeList b)) ⇒ Find (In a) (NeList b) where
  find (In o Nothing) = find o
  find (In o (Just incl)) = ((full_range .) .) . find incl >>= (join .) . mapM (\(Found a x) →
    (case a of InGiven → id; InWf → inwf) $ narrow (Editing.Show.show incl) (convert x) $ find o)

-- For the nontrivial case, we first simply search for incl, which yields a number of DualARanges, which we map to their full_range components. Then, for each ARange x that was found, we distinguish between two cases. If x is relative to the current _given, we just use |narrow| to focus our attention on x, and try to find |o| there. If x is relative to the well-formed snippet, then we should find |o| in there, too. So in this case, we want to force the Find instance for |o| to search in the well-formed snippet. We do this by first changing _given to the well-formed snippet and setting the Anchor transformer in well_formed to |return|, and then proceeding with |narrow| as before. We realize this with the following utility function:

inwf :: InGiven_to_InWf a ⇒ Resolver a → Resolver a
inwf re = ReaderT $ \(ResolutionContext w _ r wf) → do
  (tree, anchor_trans) ← or_fail wf
  Anchor _ a ← anchor_trans $ Anchor Before $ start r
  Anchor _ b ← anchor_trans $ Anchor Before $ end r
  (inGiven_to_inWf .) $ runReaderT re $ ResolutionContext w
    (Cxx.Show.show_simple tree) (Range a (b - a)) (Right (tree, return))

-- Results returned by the re-contexted resolver may be marked as Found InGiven, but since we changed _given to the well-formed snippet, these are really Found InWf, so inwf should adjust them, and that's where the InGiven_to_InWf class comes in.

class InGiven_to_InWf a where inGiven_to_inWf :: a → a

instance InGiven_to_InWf (FindResult a) where inGiven_to_inWf (Found _ x) = Found InWf x
instance InGiven_to_InWf (Range Char) where inGiven_to_inWf = id
instance InGiven_to_InWf a ⇒ InGiven_to_InWf (NeList a) where inGiven_to_inWf = fmap inGiven_to_inWf
instance InGiven_to_InWf a ⇒ InGiven_to_InWf [a] where inGiven_to_inWf = fmap inGiven_to_inWf

-- Next, we look at a Find instance for a typically semantic thing:

instance Find Cxx.Basics.Findable (NeList (FindResult DualARange)) where
  find d = inwf $ do
    (tree, _) ← well_formed . ask >>= or_fail
    r ← search_range . ask
    case nonEmpty $ filter ((`contained_in` r) . fst) $ Cxx.Operations.find d tree of
      Nothing → fail_with_context $ "Could not find " ++ show d
      Just l → return $ fmap (\(q, r'@(Range u h)) →
        let m = length $ takeWhile (==' ') $ reverse $ selectRange r' (Cxx.Show.show_simple tree) in
          Found InWf $ DualARange (convert q) (convert $ Range u (h-m))) l

{- Here, we immediately go into wf and do all the work there.

In several other places we can see given-vs.-wf considerations: -}

instance (Invertible a, Find a b, Convert (FindResult ARange) b) ⇒ Find (Relative a) (NeList b) where
  find (Absolute x) = return . find x
  find (Relative o (AndList bas) w) = do
    Found c (Range st si) ← ((unanchor_range . full_range) .) . find w
    (case c of InGiven → id; InWf → inwf) $ do
    Range a b ← search_range . ask
    forM bas $ \ba → do
      let h = Editing.Show.show ba ++ " " ++ Editing.Show.show w
      case ba of
        Before → narrow h (Range a (st - a)) $ find (invert o)
        After → narrow h (Range (st + si) ((a + b) - (st + si))) $ find o
  find (FromTill b e) = do
    Found c p'@(Anchor _ p) ← (either ($ Before) id .) . find b
    (case c of InGiven → id; InWf → inwf) $ do
    Range st si ← search_range . ask
    narrow ("after " ++ Editing.Show.show b) (Range p (st + si - p)) $ do
    Found d y ← (either ($ After) id .) . find e
    return . convert . Found d . flip arange y . (case d of InGiven → return; InWf → toWf) p'
  find (Between o be@(Betw b e)) = do
    Found c x ← find b
    Found d y ← find e
    x' ← (if (c, d) == (InGiven, InGiven) ∨ c == InWf then return else toWf) x
    y' ← (if (c, d) == (InGiven, InGiven) ∨ d == InWf then return else toWf) y
    (if (c, d) == (InGiven, InGiven) then id else inwf) $ do
    let (p, q) = if either ($ Before) id x' ≤ either ($ Before) id y' then (x', y') else (y', x')
    narrow (Editing.Show.show be) (convert $ arange (either ($ After) id p) (either ($ Before) id q)) $ return . find o

-- More documentation some other time!

findInStr :: Find a b ⇒ String → (E (Cxx.Basics.GeordiRequest, Anchor → E Anchor)) → a → E b
findInStr s e x = runReaderT (find x) $ ResolutionContext "." s (Range 0 $ length s) e

instance Find (Around Substrs) (NeList (FindResult DualARange)) where find (Around x) = find x

instance Convert (FindResult ARange) (NeList (FindResult DualARange)) where
  convert (Found c x) = return $ Found c $ convert x

instance Find Substrs (NeList (FindResult DualARange)) where
  find (Substrs l) = join . join . find l

instance Find MakeSubject (NeList (FindResult DualARange)) where
  find (MakeSubject l) = join . join . find l

class OccurrenceError a where
  doesNotOccur_n_times :: a → Int → String
  multipleOccur :: a → String

instance OccurrenceError String where
  doesNotOccur_n_times s n = "String `" ++ s ++ "` does not occur " ++ multiplicative_numeral (if n < 0 then -n else n+1)
  multipleOccur s = "String `" ++ s ++ "` occurs multiple times"

instance OccurrenceError Cxx.Basics.Findable where
  doesNotOccur_n_times s n = "Could not find a " ++ show (Ordinal n) ++ " " ++ Editing.Show.show s
  multipleOccur s = "Multiple " ++ Cxx.Show.show_plural s ++ " occur"

instance (OccurrenceError a, OccurrenceError b) ⇒ OccurrenceError (Either a b) where
  doesNotOccur_n_times = either doesNotOccur_n_times doesNotOccur_n_times
  multipleOccur = either multipleOccur multipleOccur

instance Editing.Show.Show a ⇒ OccurrenceError a where
  doesNotOccur_n_times s n = Editing.Show.show s ++ " does not occur " ++ multiplicative_numeral (if n < 0 then -n else n+1)
  multipleOccur s = Editing.Show.show s ++ " occurs multiple times"

instance (OccurrenceError a, Find a (NeList (FindResult DualARange))) ⇒ Find (Ranked a) (FindResult DualARange) where
  find (Sole x) = find x >>= \l → if null (NeList.tail l) then return $ NeList.head l else fail_with_context $ multipleOccur x
  find (Ranked (Ordinal n) s) = safeNth n . toList . find s >>= maybe (fail_with_context $ doesNotOccur_n_times s n) return

instance (OccurrenceError a, Find a (NeList (FindResult DualARange))) ⇒ Find (Rankeds a) (NeList (FindResult DualARange)) where
  find (All x) = find x
  find (Sole' x) =
    find x >>= \l → if null (NeList.tail l) then return l else fail_with_context $ multipleOccur x
  find (Rankeds rs s) = sequence ((\r → find (Ranked r s)) . flatten_occ_clauses rs)
  find (AllBut rs s) =
    erase_indexed (ordinal_carrier . toList (flatten_occ_clauses rs)) . toList . find s >>= case_of
      [] → throwError "All occurrences excluded." -- Todo: Better error.
      x:y → return $ x :| y

flatten_occ_clauses :: AndList OccurrencesClause → NeList Ordinal
flatten_occ_clauses (AndList rs) = join $ (\(OccurrencesClause l) → l) . rs

findResult_as_either :: FindResult a → Either a a
findResult_as_either (Found c a) = (case c of InGiven → Left; InWf → Right) a

merge_contiguous_FindResult_ARanges :: NeList (FindResult ARange) → Resolver (FindResult (NeList ARange))
merge_contiguous_FindResult_ARanges l =
  neHomogenize toWf (findResult_as_either . l) >>= case_of
    Left xs → return $ Found InGiven $ merge_contiguous xs
    Right xs → return $ Found InWf $ merge_contiguous xs
  -- This is not optimal, because wf-ness of one contiguous range should not imply wf-ness of all ranges.

instance Find Substr (FindResult DualARange) where
  find Everything = Found InGiven . convert . wide_range . search_range . ask
  find (NotEverything x) = find x

instance Find (EverythingOr (Rankeds (Either Cxx.Basics.Findable String))) (NeList (FindResult DualARange)) where
  find Everything = return . Found InGiven . convert . wide_range . search_range . ask
  find (NotEverything x) = find x

instance Find (EverythingOr (Rankeds (Either Cxx.Basics.Findable ImplicitDeclarationOf))) (NeList (FindResult DualARange)) where
  find Everything = return . Found InGiven . convert . wide_range . search_range . ask
  find (NotEverything x) = find x

instance Find ImplicitBodyOf (NeList (FindResult DualARange)) where
  find (ImplicitBodyOf x) = find $ Cxx.Basics.BodyOf x

instance Find ImplicitDeclarationOf (NeList (FindResult DualARange)) where
  find (ImplicitDeclarationOf x) = find $ Cxx.Basics.DeclarationOf x

instance Find InClause (NeList (FindResult DualARange)) where find (InClause x) = join . join . find x

instance Find AppendPositionsClause (NeList (FindResult Anchor)) where
  find (NonAppendPositionsClause pc) = find pc
  find (AppendIn incl) = (((($ After) . full_range) .) .) . find incl

instance Find PrependPositionsClause (NeList (FindResult Anchor)) where
  find (NonPrependPositionsClause pc) = find pc
  find (PrependIn incl) = (((($ Before) . full_range) .) .) . find incl

instance Find PositionsClause (NeList (FindResult Anchor)) where
  find (PositionsClause (AndList bas) x) = do
    Found w l ← ((full_range .) .) . find x >>= merge_contiguous_FindResult_ARanges
    return $ l >>= (\e → (\ba → Found w $ e ba) . bas)

instance Find Replacer (NeList (FindResult RequestEdit)) where
  find (Replacer p r) = do
    Found c v ← ((replace_range .) .) . find p >>= merge_contiguous_FindResult_ARanges
    return $ ((TextEdit . flip RangeReplaceEdit r . unanchor_range) .) . Found c . v
  find (ReplaceOptions o o') = return $ fmap (Found InGiven) $ RemoveOptions o :| [AddOptions o']

instance Find Changer (NeList (FindResult RequestEdit)) where
  find (Changer p r) = find (Replacer p r)
  find (ChangeOptions o o') = find (ReplaceOptions o o')

instance Find Eraser [FindResult RequestEdit] where
  find (EraseText x) = (((TextEdit . flip RangeReplaceEdit "" . unanchor_range . full_range) .) .) . toList . find x
  find (EraseOptions o) = return [Found InGiven $ RemoveOptions o]
  find (EraseAround (Wrapping x y) (Around z)) = do
    l ← (((unanchor_range . full_range) .) .) . toList . find z
    (concat .) $ forM l $ \(Found v (Range p q)) →
      (case v of InGiven → id; InWf → inwf) $ do
      Range a b ← search_range . ask
      (concat .) $ forM [(Before, x, -1, Range a (p-a)), (After, y, 0, Range (p+q) (a+b-(p+q)))] $ \(ba, xy, i, r) →
        narrow (Editing.Show.show ba ++ " " ++ Editing.Show.show z) r $
          find $ EraseText $ Substrs $ and_one $ flip In Nothing $ Absolute $ NotEverything $ Rankeds (and_one $ OccurrencesClause $ return $ Ordinal i) (Right xy)

instance Find Bound (FindResult (Either ARange Anchor)) where
  find (Bound Nothing Everything) = Found InGiven . Left . arange (Anchor Before 0) . Anchor After . size . search_range . ask
  find (Bound (Just Before) Everything) = return $ Found InGiven $ Right $ Anchor Before 0
  find (Bound (Just After) Everything) = Found InGiven . Right . Anchor After . size . search_range . ask
  find (Bound mba p) = ((maybe Left (\ba → Right . ($ ba)) mba . full_range) .) . find p

instance Find RelativeBound (FindResult (Either ARange Anchor)) where
  find Front = Found InGiven . Right . Anchor Before . start . search_range . ask
  find Back = Found InGiven . Right . Anchor After . end . search_range . ask
  find (RelativeBound mba p) = find p >>= \l → if null (NeList.tail l)
    then return $ maybe Left (\ba → Right . ($ ba)) mba . full_range . NeList.head l
    else throwError "Relative bound must be singular."

class ToWf a where toWf :: a → Resolver a

instance ToWf Anchor where toWf a = (((($ a) . snd) .) . well_formed . ask >>= or_fail) >>= or_fail
instance ToWf ARange where
  toWf a = do
    f ← (snd .) . well_formed . ask >>= or_fail
    liftM2 arange (or_fail (f $ a Before)) (or_fail (f $ a After))

instance (ToWf a, ToWf b) ⇒ ToWf (Either a b) where
  toWf (Left x) = Left . toWf x
  toWf (Right x) = Right . toWf x

makeMoveEdit' :: FindResult Anchor → FindResult ARange → Resolver (FindResult TextEdit)
makeMoveEdit' (Found InGiven a) (Found InGiven r) = Found InGiven . makeMoveEdit a (unanchor_range r)
makeMoveEdit' (Found InWf a) (Found c x) = do
  r ← (case c of InGiven → toWf; InWf → return) x
  Found InWf . makeMoveEdit a (unanchor_range r)
makeMoveEdit' (Found c x) (Found InWf r) = do
  a' ← (case c of InGiven → toWf; InWf → return)  x
  Found InWf . makeMoveEdit a' (unanchor_range r)

makeSwapEdit :: FindResult ARange → FindResult ARange → Resolver [FindResult TextEdit]
makeSwapEdit a b = do
  some ← makeMoveEdit' (($ Before) . b) a
  more ← makeMoveEdit' (($ Before) . a) b
  return [some, more]

instance Find Mover [FindResult TextEdit] where
  find (Mover o p) = do
    a ← find p
    toList . find o >>= mapM (makeMoveEdit' a . (full_range .)) . reverse

instance Find Position (FindResult Anchor) where
  find (Position ba x) = find x >>= \l → if null (NeList.tail l)
    then return $ flip full_range ba . (NeList.head l)
    else throwError "Anchor position must be singular."

instance Find UsePattern (FindResult (Range Char)) where
  find (UsePattern z) = do
    ResolutionContext _ s r _ ← ask
    let
      text_tokens = edit_tokens Char.isAlphaNum $ selectRange r s
      pattern_tokens = edit_tokens Char.isAlphaNum z
      (x, y) = (sum $ length . take stt text_tokens, sum $ length . take siz (drop stt text_tokens))
      (owc, stt, siz) = head $ approx_match token_edit_cost pattern_tokens (replaceAllInfix pattern_tokens (replicate (length pattern_tokens) (replicate 100 'X')) text_tokens)
    if y == 0 ∨ ops_cost owc > fromIntegral (length z) / 1.5 then fail_with_context $ "No non-exact match for " ++ z else return $ Found InGiven $ offset (start r) $ Range x y

instance Invertible UsePattern where invert = id

instance Convert (FindResult (Range Char)) (FindResult (Range Char)) where convert = id

instance Find UseClause (NeList (FindResult RequestEdit)) where
  find (UseOptions o) = return $ return $ Found InGiven $ AddOptions o
  find (UseString ru@(In b _)) = case unrelative b of
    Nothing → throwError "Nonsensical use-command."
    Just (UsePattern v) → (((TextEdit . flip RangeReplaceEdit v) .) .) . find ru

token_edit_cost :: Op String → Cost
token_edit_cost (SkipOp (' ':_)) = 0
token_edit_cost (SkipOp x) | x ∈ Cxx.Basics.keywords = -2.4
token_edit_cost (SkipOp (h:t)) | Char.isAlphaNum h = -2.2 - fromIntegral (length t) * 0.2
token_edit_cost (SkipOp _) = -2
token_edit_cost (EraseOp (' ':_)) = 0.02
token_edit_cost (EraseOp x) = token_edit_cost (InsertOp x)
token_edit_cost (InsertOp t) | t ∈ Cxx.Basics.keywords = 2
token_edit_cost (InsertOp (' ':_)) = -0.02
token_edit_cost (InsertOp x@(y:_)) | Char.isAlpha y = fromIntegral (length x) * 0.7
token_edit_cost (InsertOp (x:y)) | Char.isDigit x = 1 + fromIntegral (length y) * 0.3
token_edit_cost (InsertOp _) = 1
token_edit_cost (ReplaceOp x y)
  | or $ (\c → List.all (∈ c) [x, y]) . [Cxx.Basics.classKeys, Cxx.Basics.accessSpecifiers, Cxx.Basics.relational_ops] = 0.4
token_edit_cost (ReplaceOp (c:_) (d:_)) | not $ Char.isAlphaNum c ∨ Char.isAlphaNum d = 1.1
token_edit_cost (ReplaceOp x@(c:_) y@(d:_)) | Char.isAlpha c, Char.isAlpha d =
  if null (x ∩ y) then 10 else levenshtein x y * 0.4
token_edit_cost (ReplaceOp x@(c:_) y@(d:_)) | Char.isAlphaNum c, Char.isAlphaNum d = levenshtein x y * 0.8
token_edit_cost (ReplaceOp _ _) = 10
  -- The precise values of these costs are fine-tuned to make the tests pass, and that is their only justification. We're trying to approximate the human intuition for what substring should be replaced, as codified in the tests.

instance Find Command [FindResult RequestEdit] where
  find (Use l) = toList . join . find l
  find (Append x Nothing) = do
    r ← search_range . ask
    return [Found InGiven $ TextEdit $ InsertEdit (Anchor After (size r)) x]
  find (Prepend x Nothing) = return [Found InGiven $ TextEdit $ InsertEdit (Anchor Before 0) x]
  find (Append r (Just p)) = toList . (((TextEdit . flip InsertEdit r) .) .) . join . find p
  find (Prepend r (Just p)) = toList . (((TextEdit . flip InsertEdit r) .) .) . join . find p
  find (Erase (AndList l)) = concat . sequence (find . toList l)
  find (Replace (AndList l)) = concat . sequence ((toList .) . find . toList l)
  find (Change (AndList l)) = concat . sequence ((toList .) . find . toList l)
  find (Insert (SimpleInsert r) p) = toList . (((TextEdit . flip InsertEdit r) .) .) . join . find p
  find (Insert (WrapInsert (Wrapping x y)) (AndList z)) =
    concatMap (\(Found v a, Found w b) → [Found v $ TextEdit $ InsertEdit a x, Found w $ TextEdit $ InsertEdit b y]) . pairs . concat . map toList . sequence (map find $ toList z)
  find (Move (AndList movers)) = ((TextEdit .) .) . concat . sequence (find . toList movers)
  find (Swap substrs Nothing) = toList . ((replace_range .) .) . find substrs >>= f
    where
      f [] = return []
      f (a:b:c) = liftM2 (++) (((TextEdit .) .) . makeSwapEdit a b) (f c)
      f _ = throwError "Cannot swap uneven number of operands."
  find (Swap substrs (Just substrs')) = do
    Found v x ← ((full_range .) .) . find substrs >>= merge_contiguous_FindResult_ARanges
    Found w y ← ((full_range .) .) . find substrs' >>= merge_contiguous_FindResult_ARanges
    let a = Found v . x; b = Found w . y
    if null (NeList.tail a) && null (NeList.tail b) then ((TextEdit .) .) . makeSwapEdit (NeList.head a) (NeList.head b)
     else throwError "Swap operands must be contiguous ranges."
  find (Make s b) = inwf $ do
    (tree, _) ← well_formed . ask >>= or_fail
    l ← (fmap (\(Found _ x) → replace_range x)) . find s
    (Found InGiven .) . concat . toList . forM l (\x →
<<<<<<< HEAD
      Cxx.Operations.make_edits (convert x) b 0 tree)
  find (FixIt e) = return [Found InGiven e]
=======
      (TextEdit .) . Cxx.Operations.make_edits (convert x) b 0 tree)
>>>>>>> e342279f

use_tests :: IO ()
use_tests = do
  t "ETYPE_DESC" "ETPYE" "Replaced `<< ETPYE` with `<< ETYPE_DESC`." "Replaced `<< ETYPE_DESC` with `<< ETPYE`."
  t "kip(a.~T)" "a.~T" "Replaced a.~T with kip(a.~T)." "Replaced kip(a.~T) with a.~T."
  -- t "cos(a.~T)" "a.~T" -- Fails, but can probably be made to work by rewarding successive skips.
  t "size_type" "size_t" "Replaced `string::size_t- siz` with `string::size_type- siz`." "Replaced `string::size_type- siz` with `string::size_t- siz`."
  t "size = 9" "siz = 2" "Replaced `string::size_t- siz = 2` with `string::size_t- size = 9`." "Replaced `string::size_t- size = 9` with `string::size_t- siz = 2`."
  t "ETYPE" "ETPYE" "Replaced `<< ETPYE` with `<< ETYPE`." "Replaced `<< ETYPE` with `<< ETPYE`."
  t "std::string" "string" "Replaced `string::size_t- siz` with `std::string::size_t- siz`." "Replaced `std::string::size_t- siz` with `string::size_t- siz`."
  t "; float x" "; int x" "Replaced `int x` with `float x`." "Replaced `float x` with `int x`."
  t "x-" "x -" "Replaced `x - size` with `x- size`." "Replaced `x- size` with `x - size`."
  t ") cin <<" ") cout <<" "Replaced cout with cin." "Replaced cin with cout."
  t "x = 4" "x = 3" "Replaced 3 with 4." "Replaced 4 with 3."
  t "x - 8);" "x - size);" "Replaced `x - size` with `x - 8`." "Replaced `x - 8` with `x - size`."
  t "(!i)" "(i == 0)" "Replaced `i == 0` with !i."  "Replaced !i with `i == 0`."
  t "seekp" "seek" "Replaced a.seek with a.seekp." "Replaced a.seekp with a.seek."
  t "<char>" "<unsigned char>" "Replaced `vector<unsigned char> & r` with `vector<char> & r`." "Replaced `vector<char> & r` with `vector<unsigned char> & r`."
  t "<const fish>" "<fish>" "Replaced `reinterpret_cat<fish>` with `reinterpret_cat<const fish>`." "Replaced `reinterpret_cat<const fish>` with `reinterpret_cat<fish>`."
  t "&); };" "&) };" "Inserted semicolon after `C const &)`." "Erased semicolon after `C const &)`."
  t "> * r = v" "> & r = v" "Replaced `& r` with `* r`." "Replaced `* r` with `& r`."
  t "v.cbegin()" "v.begin()" "Replaced v.begin with v.cbegin." "Replaced v.cbegin with v.begin."
  -- Todo: "void foo" should match "voidfoo".
  t "x - sizeof(y))" "x - size)" "Replaced `x - size` with `x - sizeof(y)`." "Replaced `x - sizeof(y))` with `x - size)`."
  t "int a(2);" "int a;" "Inserted (2) after `{ int a`." "Erased (2) after `{ int a`."
  t "int const * w" "int * w" "Replaced `int * w` with `int const * w`." "Replaced `int const * w` with `int * w`."
  t "main(int argc) {" "main() {" "Inserted `int argc` after `void main(`." "Erased `int argc`."
  t "_cast" "_cat" "Replaced `reinterpret_cat<fish>` with `reinterpret_cast<fish>`." "Replaced `reinterpret_cast<fish>` with `reinterpret_cat<fish>`."
  t "(++a)" "(a++)" "Replaced a++ with ++a." "Replaced ++a with a++."
  t "list<int>" "vector<int>" "Replaced `vector<int> v` with `list<int> v`." "Replaced `list<int> v` with `vector<int> v`."
  t "a->seekp" "a.seek" "Replaced a.seek with a->seekp." "Replaced a->seekp with a.seek."
  t "vector<int>::iterator i" "vector<int> i" "Replaced `vector<int> i` with `vector<int>::iterator i`." "Replaced `vector<int>::iterator i` with `vector<int> i`."
  t "runtime_error(" "runtime_exception(" "Replaced `throw runtime_exception` with `throw runtime_error`." "Replaced `throw runtime_error` with `throw runtime_exception`."
  t "~T();" "~T;" "Inserted () after `) { a.~T`." "Erased () after `) { a.~T`." -- Todo: ugly.
  t "int const * w" "int * w" "Replaced `int * w` with `int const * w`." "Replaced `int const * w` with `int * w`."
  t "(T & a)" "(T a)" "Replaced `T a` with `T & a`." "Replaced `T & a` with `T a`."
  t "& r(v);" "& r = v;" "Replaced `= v` after `vector<unsigned char> & r` with (v)." "Replaced (v) after `vector<unsigned char> & r` with `= v`."
  t "ios_base::end_t" "ios::end" "Replaced ios::end with `ios_base::end_t`.""Replaced `ios_base::end_t` with ios::end."
  t "95" "94" "Replaced 94 with 95." "Replaced 95 with 94."
  t "vector<int> const v { 3, 2 };" "vector<int> v; v = { 3, 2 };" "Replaced `vector<int> v; v =` with `vector<int> const v`." "Replaced `vector<int> const v` with `vector<int> v; v =`."
  t "class C" "struct C" "Replaced `struct C` with `class C`." "Replaced `class C` with `struct C`."
  t "B z{p};" "B z = B{p};" "Erased `= B` after `B z`." "Inserted `= B` after `B z`."
  t "friend C & operator+" "C & operator+" "Inserted friend before `C & operator+`." "Erased friend before `C & operator+`."
  t "char const(&here)[N]" "char(const&here)[N]" "Replaced `char(const&here` with `char const(&here`." "Replaced `char const(&here` with `char(const&here`."
  t "z = shared_ptr<B>{new p}" "z = B{p}" "Replaced B{p with `shared_ptr<B>{new p`." "Replaced `shared_ptr<B>{new p` with B{p." -- Todo: ugly.
  t "(X(y));" "X(y);" "Inserted ( before X(y) and inserted ) after `} X(y)`." "Erased ( before X(y)) and ) after `} (X(y)`." -- Todo: ugly.
  t "2000" "1800" "Replaced 1800 with 2000." "Replaced 2000 with 1800."
  t "8000100808" "10000000000" "Replaced 10000000000 with 8000100808." "Replaced 8000100808 with 10000000000."
  t "> 7" ">= 7" "Replaced `x >= 7` with `x > 7`." "Replaced `x > 7` with `x >= 7`."
  t "private: fstream" "public: fstream" "Replaced `public: fstream p` with `private: fstream p`." "Replaced `private: fstream p` with `public: fstream p`." -- Todo: "replaced public: with private: before fstream p".
  t "int main" "void main" "Replaced `void main` with `int main`." "Replaced `int main` with `void main`." -- Todo: One day this should say: "Made main return int."
  t "<char>" "<unsigned char>" "Replaced `vector<unsigned char> & r` with `vector<char> & r`." "Replaced `vector<char> & r` with `vector<unsigned char> & r`."
  t "int const u =" "int x =" "Replaced `int x` with `int const u`." "Replaced `int const u` with `int x`."
  t "u - -j" "u--j" "Replaced &u--j with `&u - -j`." "Replaced `&u - -j` with &u--j."
  t "struct C{" "struct C(){" "Erased () after `struct C`." "Inserted () after `struct C`."
  --t "&ETPYE" "ETPYE" "Replaced ETPYE with &ETPYE." "Replaced &ETPYE with ETPYE."
  putStrLn "All use tests passed."
 where
  u :: String → String → String → String → String → IO ()
  u txt pattern match d rd =
    case runReaderT (find (UseString $ flip In Nothing $ Absolute $ UsePattern pattern)) (ResolutionContext "." txt (Range 0 (length txt)) (Left "-")) of
      Left e → fail e
      Right (neElim → (Found _ (TextEdit (RangeReplaceEdit rng _)), [])) → do
        test_cmp pattern match (selectRange rng txt)
        let r = replaceRange rng pattern txt
        test_cmp pattern d $ show $ Editing.Diff.diff txt r
        test_cmp (pattern ++ " (reverse)") rd $ show $ Editing.Diff.diff r txt
      _ → error "should not happen"
  t :: String → String → String → String → IO ()
  t = u "{ string::size_t- siz = 2; int x = 3; if(i == 0) cout << ETPYE(x - size); vector<int> v; v = { 3, 2 }; vector<int> i = reinterpret_cat<fish>(10000000000, v.begin()); } X(y); using tracked::B; B z = B{p}; int const u = 94; int * w = &u--j; !B && !D; vector<unsigned char> & r = v; struct C(){ C & operator+(ostream &, char(const&here)[N], C const &) }; template<typename T> voidfoo(T a) { a.~T; } void main() { int a; a.seek(1800, ios::end); foo(a++); if(x >= 7) throw runtime_exception(y); } class Qbla { public: fstream p; };"<|MERGE_RESOLUTION|>--- conflicted
+++ resolved
@@ -26,12 +26,8 @@
 import Prelude hiding (last, (.), all, (!!), sequence, mapM)
 import Prelude.Unicode hiding ((∈))
 import Editing.Basics
-<<<<<<< HEAD
-import Request (Range(..), Edit(..), Anchor(..), ARange, BefAft(..), DualARange(..))
-=======
 import Editing.Commands
 import Request (RequestEdit(..))
->>>>>>> e342279f
 
 import Control.Monad.Reader (ReaderT(..), local, ask)
 
@@ -42,6 +38,7 @@
 data ResolutionContext = ResolutionContext
   { context_suffix :: String
   , _given :: String
+  , fixIt :: Maybe TextEdit
   , search_range :: Range Char -- Todo: Should this not be an ARange?
   , well_formed :: E (Cxx.Basics.GeordiRequest, Anchor → E Anchor)
   }
@@ -65,7 +62,7 @@
 -- Find instances for things like Relative typically invoke Find instances for constituent clauses on subranges of the range they received themselves. For this we define |narrow|, which simultaneously modifies the search_range and extends the context_suffix:
 
 narrow :: String → Range Char → Resolver a → Resolver a
-narrow x y = local $ \(ResolutionContext z v _ w) → ResolutionContext (" " ++ x ++ z) v y w
+narrow x y = local $ \(ResolutionContext z v f _ w) → ResolutionContext (" " ++ x ++ z) v f y w
 
 {- To motivate the well_formed field in ResolutionContext and the InGiven_to_InWf class, we must first describe some general edit command properties we desire.
 
@@ -86,7 +83,7 @@
 
 instance Find String (NeList (FindResult DualARange)) where
   find x = do
-    ResolutionContext _ s r _ ← ask
+    ResolutionContext _ s _ r _ ← ask
     case nonEmpty $ find_occs x $ selectRange r s of
       Nothing → fail_with_context $ "String `" ++ x ++ "` does not occur"
       Just l → return $ (Found InGiven . convert . (\o → arange (Anchor After $ start r + o) (Anchor Before $ start r + o + length x))) . l
@@ -103,12 +100,12 @@
 -- For the nontrivial case, we first simply search for incl, which yields a number of DualARanges, which we map to their full_range components. Then, for each ARange x that was found, we distinguish between two cases. If x is relative to the current _given, we just use |narrow| to focus our attention on x, and try to find |o| there. If x is relative to the well-formed snippet, then we should find |o| in there, too. So in this case, we want to force the Find instance for |o| to search in the well-formed snippet. We do this by first changing _given to the well-formed snippet and setting the Anchor transformer in well_formed to |return|, and then proceeding with |narrow| as before. We realize this with the following utility function:
 
 inwf :: InGiven_to_InWf a ⇒ Resolver a → Resolver a
-inwf re = ReaderT $ \(ResolutionContext w _ r wf) → do
+inwf re = ReaderT $ \(ResolutionContext w _ f r wf) → do
   (tree, anchor_trans) ← or_fail wf
   Anchor _ a ← anchor_trans $ Anchor Before $ start r
   Anchor _ b ← anchor_trans $ Anchor Before $ end r
   (inGiven_to_inWf .) $ runReaderT re $ ResolutionContext w
-    (Cxx.Show.show_simple tree) (Range a (b - a)) (Right (tree, return))
+    (Cxx.Show.show_simple tree) f (Range a (b - a)) (Right (tree, return))
 
 -- Results returned by the re-contexted resolver may be marked as Found InGiven, but since we changed _given to the well-formed snippet, these are really Found InWf, so inwf should adjust them, and that's where the InGiven_to_InWf class comes in.
 
@@ -164,8 +161,8 @@
 
 -- More documentation some other time!
 
-findInStr :: Find a b ⇒ String → (E (Cxx.Basics.GeordiRequest, Anchor → E Anchor)) → a → E b
-findInStr s e x = runReaderT (find x) $ ResolutionContext "." s (Range 0 $ length s) e
+findInStr :: Find a b ⇒ String → Maybe TextEdit → (E (Cxx.Basics.GeordiRequest, Anchor → E Anchor)) → a → E b
+findInStr s f e x = runReaderT (find x) $ ResolutionContext "." s f (Range 0 $ length s) e
 
 instance Find (Around Substrs) (NeList (FindResult DualARange)) where find (Around x) = find x
 
@@ -332,7 +329,7 @@
 
 instance Find UsePattern (FindResult (Range Char)) where
   find (UsePattern z) = do
-    ResolutionContext _ s r _ ← ask
+    ResolutionContext _ s _ r _ ← ask
     let
       text_tokens = edit_tokens Char.isAlphaNum $ selectRange r s
       pattern_tokens = edit_tokens Char.isAlphaNum z
@@ -401,12 +398,12 @@
     (tree, _) ← well_formed . ask >>= or_fail
     l ← (fmap (\(Found _ x) → replace_range x)) . find s
     (Found InGiven .) . concat . toList . forM l (\x →
-<<<<<<< HEAD
-      Cxx.Operations.make_edits (convert x) b 0 tree)
-  find (FixIt e) = return [Found InGiven e]
-=======
       (TextEdit .) . Cxx.Operations.make_edits (convert x) b 0 tree)
->>>>>>> e342279f
+  find Fix = do
+    mf ← fixIt . ask
+    case mf of
+      Nothing → throwError "No fix available."
+      Just f → return [Found InGiven $ TextEdit f]
 
 use_tests :: IO ()
 use_tests = do
@@ -467,7 +464,7 @@
  where
   u :: String → String → String → String → String → IO ()
   u txt pattern match d rd =
-    case runReaderT (find (UseString $ flip In Nothing $ Absolute $ UsePattern pattern)) (ResolutionContext "." txt (Range 0 (length txt)) (Left "-")) of
+    case runReaderT (find (UseString $ flip In Nothing $ Absolute $ UsePattern pattern)) (ResolutionContext "." txt Nothing (Range 0 (length txt)) (Left "-")) of
       Left e → fail e
       Right (neElim → (Found _ (TextEdit (RangeReplaceEdit rng _)), [])) → do
         test_cmp pattern match (selectRange rng txt)
