{-# LANGUAGE ForeignFunctionInterface, MultiParamTypeClasses, FunctionalDependencies, FlexibleInstances, PatternGuards #-}
-- Miscellaneous additional system API wrapping.

module Sys where

import qualified System.Posix.Internals
import qualified Codec.Binary.UTF8.String as UTF8
import qualified Data.Sequence as Seq
import qualified Foreign.Ptr

import Data.Sequence (Seq, ViewL(..), (<|))
import Data.IORef (newIORef, readIORef, writeIORef)
import Control.Monad.Instances ()
import Control.Monad.Fix (fix)
import System.Posix.Time (epochTime)
import Network.Socket (Socket(..), setSocketOption, SocketOption(..))
import Foreign (with, sizeOf, peek, Ptr, Word8, unsafePerformIO, allocaBytes)
import Prelude hiding (catch, (.))
import System.Exit (ExitCode(..))
import System.Posix (Fd(..), CPid, ByteCount, Signal)
import Foreign.C
  (CInt, CUInt, CLong, CString, getErrno, eCHILD, throwErrno, withCString, throwErrnoIfMinus1_, eWOULDBLOCK, peekCString, peekCStringLen, Errno)

#include <syscall.h>
#include <sys/ptrace.h>
#include <sys/reg.h>
#include <netinet/in.h>
#include <netinet/tcp.h>

syscall_off, syscall_ret :: CLong
#ifdef __x86_64__
syscall_off = (#const ORIG_RAX) * 8
syscall_ret = (#const RAX) * 8
#else
syscall_off = (#const ORIG_EAX) * 4
syscall_ret = (#const EAX) * 4
#endif

foreign import ccall unsafe "__hsunix_wifexited" c_WIFEXITED :: CInt → CInt
foreign import ccall unsafe "__hsunix_wexitstatus" c_WEXITSTATUS :: CInt → CInt
foreign import ccall unsafe "__hsunix_wifsignaled" c_WIFSIGNALED :: CInt → CInt
foreign import ccall unsafe "__hsunix_wtermsig" c_WTERMSIG :: CInt → CInt
foreign import ccall unsafe "__hsunix_wifstopped" c_WIFSTOPPED :: CInt → CInt
foreign import ccall unsafe "__hsunix_wstopsig" c_WSTOPSIG :: CInt → CInt

foreign import ccall unsafe "unistd.h sleep" sleep :: CUInt → IO ()

foreign import ccall unsafe "string.h strsignal" c_strsignal :: CInt → IO CString
foreign import ccall unsafe "string.h strerror" c_strerror :: Errno → IO CString

strsignal :: CInt → String
strerror :: Errno → String

strsignal = UTF8.decodeString `fmap` unsafePerformIO `fmap` (peekCString =<<) `fmap` c_strsignal
strerror = UTF8.decodeString `fmap` unsafePerformIO `fmap` (peekCString =<<) `fmap` c_strerror


nonblocking_read :: Fd → ByteCount → IO [Word8]
nonblocking_read (Fd fd) bc = do
  allocaBytes (fromIntegral bc) $ \buf → do
  r ← System.Posix.Internals.c_read fd (Foreign.Ptr.castPtr buf) bc
  case r of
    -1 → getErrno >>= \e → if e == eWOULDBLOCK then return [] else throwErrno "nonblocking_read"
    n → (fromIntegral `fmap` fromEnum `fmap`) `fmap` peekCStringLen (buf, fromIntegral n)
  -- Wrapping c_read ourselves is easier and more to the point than using fdRead and catching&filtering (stringized) eWOULDBLOCK errors.

foreign import ccall "wait" c_wait :: Ptr CInt → IO CPid

data WaitResult = WaitNoChild | WaitExited ExitCode | WaitSignaled Signal | WaitStopped Signal
  deriving (Show, Eq)

wait :: Ptr CInt → IO WaitResult
  -- Sharing the CInt is required for acceptable performance when wait is called very often (like when we intercept each system call when ptracing).
wait p = do
  r ← c_wait p
  if r /= -1 then d `fmap` peek p else do
  e ← getErrno
  if e == eCHILD then return WaitNoChild else throwErrno "wait"
  where
    ec :: CInt → ExitCode
    ec 0 = ExitSuccess
    ec n = ExitFailure $ fromIntegral n
    d :: CInt → WaitResult
    d s | c_WIFEXITED s /= 0 = WaitExited $ ec $ c_WEXITSTATUS s
    d s | c_WIFSIGNALED s /= 0 = WaitSignaled $ c_WTERMSIG s
    d s | c_WIFSTOPPED s /= 0 = WaitStopped $ c_WSTOPSIG s
    d _ = error "unknown wait status"

foreign import ccall unsafe "setsockopt"
  c_setsockopt :: CInt → CInt → CInt → Ptr CInt → CInt → IO CInt

bareSetSocketOption :: Socket → CInt → CInt → CInt → IO ()
  -- Needed because Network.Socket.SocketOption lacks several options (such as TCP_KEEPIDLE, TCP_KEEPINTVL, and KEEPCNT).
bareSetSocketOption (MkSocket fd _ _ _ _) level option value = do
   with value $ \p → do
   throwErrnoIfMinus1_ "bareSetSocketOption" $
    c_setsockopt fd level option p (fromIntegral $ sizeOf value)
   return ()

setKeepAlive :: Socket → CInt → CInt → CInt → IO ()
setKeepAlive sock keepidle keepintvl keepcnt = do
  setSocketOption sock KeepAlive 1
  let sso = bareSetSocketOption sock (#const IPPROTO_TCP)
  sso (#const TCP_KEEPIDLE) keepidle
  sso (#const TCP_KEEPINTVL) keepintvl
  sso (#const TCP_KEEPCNT) keepcnt

foreign import ccall "unistd.h chroot" c_chroot :: CString → IO CInt

chroot :: FilePath → IO ()
chroot s = throwErrnoIfMinus1_ "chroot" (withCString s c_chroot)

fdOfFd :: Fd → CInt
fdOfFd (Fd fd) = fd

<<<<<<< HEAD
foreign import ccall unsafe "locale.h setlocale" setlocale :: CInt → CString → IO CString

setlocale_ALL_env :: IO ()
setlocale_ALL_env = withCString "" $ \s → setlocale (#const LC_ALL) s >> return ()

=======
>>>>>>> e7dc0623
class Queue q e | q → e where
  qpush :: e → q → q
  qpop :: q → Maybe (e, q)

instance Queue (Seq e) e where
  qpush = (<|)
  qpop q = case (Seq.viewl q) of
    Seq.EmptyL → Nothing
    e :< q' → Just (e, q')

qPopWhile :: Queue q e => (e → Bool) → q → q
qPopWhile p q | Just (e, q') ← qpop q, p e = qPopWhile p q'
qPopWhile _ q = q

rate_limiter :: Int → Int → IO (IO ())
rate_limiter bound window = do
  r ← newIORef Seq.empty
  return $ fix $ \loop → do
    now ← epochTime
    hist ← discard_until (now - fromIntegral window) `fmap` readIORef r
    if Seq.length hist < bound
      then writeIORef r (qpush now hist)
      else writeIORef r hist >> sleep 1 >> loop
 where discard_until t = qPopWhile (< t)
  -- Given |rl ← rate_limiter b w|, |rl| actions will sleep as required to make sure no more than b actions pass during any w second time window.<|MERGE_RESOLUTION|>--- conflicted
+++ resolved
@@ -113,14 +113,6 @@
 fdOfFd :: Fd → CInt
 fdOfFd (Fd fd) = fd
 
-<<<<<<< HEAD
-foreign import ccall unsafe "locale.h setlocale" setlocale :: CInt → CString → IO CString
-
-setlocale_ALL_env :: IO ()
-setlocale_ALL_env = withCString "" $ \s → setlocale (#const LC_ALL) s >> return ()
-
-=======
->>>>>>> e7dc0623
 class Queue q e | q → e where
   qpush :: e → q → q
   qpop :: q → Maybe (e, q)
