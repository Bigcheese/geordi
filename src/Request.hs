{-# LANGUAGE FlexibleInstances, UndecidableInstances, OverlappingInstances, ViewPatterns #-}

<<<<<<< HEAD
module Request (is_addressed_request, is_short_request, EditableRequest(..), EditableRequestKind(..), Context(..), Response(..), EvalOpt(..), EphemeralOpt(..), HistoryModification(..), modify_history, HistoricalRequest, Pos, Range(..), ARange, Anchor(..), BefAft(..), Edit(..), DualARange(..)) where
=======
module Request (is_addressed_request, is_nickless_request, EditableRequest(..), EditableRequestKind(..), Context(..), Response(..), EvalOpt(..), EphemeralOpt(..), HistoryModification(..), modify_history, popContext) where
>>>>>>> e7dc0623

import Data.Set (Set)
import qualified Data.Set as Set
import Control.Monad (liftM2)
import Control.Monad.Error (throwError)
import Cxx.Show (Highlighter)
import Control.Exception ()
import Data.Char (isAlpha, isDigit, isSpace)
import Data.List (intercalate)
import Text.ParserCombinators.Parsec (getInput, (<|>), oneOf, lookAhead, spaces, satisfy, CharParser, many1, parse)
import Util (Option(..), (.), (.∨.), total_tail, partitionMaybe, E)
import Prelude hiding (catch, (.))
import Prelude.Unicode

type Pos a = Int
  -- The 'a' phantom parameter denotes the element type for the position. This prevents accidental mix-ups of different kinds of positions.
data Range a = Range { start :: Pos a, size :: Int } deriving Eq

data BefAft = Before | After deriving (Eq, Ord)

data Anchor = Anchor { anchor_befAft :: BefAft, anchor_pos :: Pos Char } deriving Eq

type ARange = BefAft → Anchor

data DualARange = DualARange { full_range, replace_range :: ARange }
  -- In "void f(int i, double d);", the command "replace first parameter-declaration with char c" should produce "void f(char c, double d);", while the command "erase first parameter-declaration" should produce "void f(double d);". Hence, in the former, the clause "first parameter-declaration" should match "char c", while in the latter, it should match "char c, ". To accomodate this, our substring resolution functions return DualARanges containing both of these ranges.

data Edit
  = RangeReplaceEdit (Range Char) String
  | InsertEdit Anchor String
  | MoveEdit BefAft Int (Range Char)
    -- The Int is an offset. If it is a nonnegative number n, the insert position is n characters beyond the end of the source range. If it is a negative number -n, the insert position is n characters before the start of the source range. We use this instead of a normal Anchor because it ensures that silly "move into self"-edits are not representable. This constructor must not be used by anyone but the makeMoveEdit smart constructor, which detects such edits.
  | AddOptions [Request.EvalOpt]
  | RemoveOptions [Request.EvalOpt]
    deriving Eq
  -- We don't just use a RangeReplaceEdit with range length 0 for insertions, because it is not expressive enough. For instance, given "xy", insertions at the positions "after x" and "before y" would both designate position 1, but a prior "add z after x" edit should increment the latter position but not the former. InsertEdit's BefAft argument expresses this difference.

data EvalOpt = CompileOnly | Terse | NoWarn | NoUsingStd
  deriving (Eq, Enum, Bounded, Ord)

instance Option EvalOpt where
  short CompileOnly = Just 'c'
  short Terse = Just 't'
  short NoWarn = Just 'w'
  short NoUsingStd = Nothing
  long CompileOnly = "compile-only"
  long Terse = "terse"
  long NoWarn = "no-warn"
  long NoUsingStd = "no-using-std"

data EphemeralOpt = Resume | Help | Version deriving (Eq, Enum, Bounded)

instance Option EphemeralOpt where
  long Resume = "resume"; long Help = "help"; long Version = "version"
  short Resume = Just 'r'; short Help = Just 'h'; short Version = Just 'v'

type Nick = String

nickP :: CharParser st Nick
nickP = many1 $ satisfy $ isAlpha .∨. isDigit .∨. (∈ "[]\\`_^|}-")
  -- We don't include '{' because it messes up "geordi{...}", and no sane person would use it in a nick for a geordi bot anyway.

is_nickless_request :: String → Maybe String
is_nickless_request (dropWhile isSpace → s) = case s of
  '{' : s' | not $ all isSpace s' → Just s
    -- A '{' on a line of its own can occur as part of a small code fragments pasted in a channel. Of course, so can a '{' followed by more code on the same line, but for a '{' on a line of its own, we /know/ it's not intended for geordi.
  '<' : '<' : _ → Just s
  _ → Nothing

is_addressed_request :: String → Maybe (Nick, String)
is_addressed_request txt = either (const Nothing) Just (parse p "" txt)
  where p = liftM2 (,) (spaces >> nickP) (spaces >> (oneOf ":," <|> lookAhead (oneOf "<{-(")) >> getInput)

<<<<<<< HEAD
data Context = Context { request_history :: [HistoricalRequest] }
=======
data Context = Context { highlighter :: Highlighter, previousRequests :: [EditableRequest] }

popContext :: Context → E (EditableRequest, Context)
popContext c@Context{previousRequests=x:xs} = return (x, c{previousRequests=xs})
popContext _ = throwError "History exhausted."
>>>>>>> e7dc0623

data EditableRequestKind = MakeType | Precedence | Evaluate (Set EvalOpt)
instance Show EditableRequestKind where
  show MakeType = "make type"
  show Precedence = "precedence"
  show (Evaluate s) = intercalate " " $ (if null shorts then id else (('-' : shorts) :) ) $ ("--"++) . long . longs
    where (longs, shorts) = partitionMaybe short (Set.elems s)

data EditableRequest = EditableRequest { kind :: EditableRequestKind, editable_body :: String }

type HistoricalRequest = (EditableRequest, Maybe Edit)

data HistoryModification = ReplaceLast HistoricalRequest | AddLast HistoricalRequest | DropLast

modify_history :: HistoryModification → Context → Context
modify_history m (Context h l) = Context h $ case m of
  ReplaceLast e → e : total_tail l
  AddLast e → e : l
  DropLast → total_tail l

data Response = Response
  { response_history_modification :: Maybe HistoryModification
  , response_output :: String }<|MERGE_RESOLUTION|>--- conflicted
+++ resolved
@@ -1,10 +1,6 @@
 {-# LANGUAGE FlexibleInstances, UndecidableInstances, OverlappingInstances, ViewPatterns #-}
 
-<<<<<<< HEAD
-module Request (is_addressed_request, is_short_request, EditableRequest(..), EditableRequestKind(..), Context(..), Response(..), EvalOpt(..), EphemeralOpt(..), HistoryModification(..), modify_history, HistoricalRequest, Pos, Range(..), ARange, Anchor(..), BefAft(..), Edit(..), DualARange(..)) where
-=======
-module Request (is_addressed_request, is_nickless_request, EditableRequest(..), EditableRequestKind(..), Context(..), Response(..), EvalOpt(..), EphemeralOpt(..), HistoryModification(..), modify_history, popContext) where
->>>>>>> e7dc0623
+module Request (is_addressed_request, is_nickless_request, EditableRequest(..), EditableRequestKind(..), Context(..), Response(..), EvalOpt(..), EphemeralOpt(..), HistoryModification(..), modify_history, popContext, Pos, Range(..), ARange, Anchor(..), BefAft(..), Edit(..), DualARange(..)) where
 
 import Data.Set (Set)
 import qualified Data.Set as Set
@@ -78,15 +74,11 @@
 is_addressed_request txt = either (const Nothing) Just (parse p "" txt)
   where p = liftM2 (,) (spaces >> nickP) (spaces >> (oneOf ":," <|> lookAhead (oneOf "<{-(")) >> getInput)
 
-<<<<<<< HEAD
-data Context = Context { request_history :: [HistoricalRequest] }
-=======
-data Context = Context { highlighter :: Highlighter, previousRequests :: [EditableRequest] }
+data Context = Context { highlighter :: Highlighter, previousRequests :: [HistoricalRequest] }
 
-popContext :: Context → E (EditableRequest, Context)
+popContext :: Context → E (HistoricalRequest, Context)
 popContext c@Context{previousRequests=x:xs} = return (x, c{previousRequests=xs})
 popContext _ = throwError "History exhausted."
->>>>>>> e7dc0623
 
 data EditableRequestKind = MakeType | Precedence | Evaluate (Set EvalOpt)
 instance Show EditableRequestKind where
@@ -97,8 +89,7 @@
 
 data EditableRequest = EditableRequest { kind :: EditableRequestKind, editable_body :: String }
 
-type HistoricalRequest = (EditableRequest, Maybe Edit)
-
+type HistoricalRequest = (EditableRequest, Maybe Edit {- a fix-it -})
 data HistoryModification = ReplaceLast HistoricalRequest | AddLast HistoricalRequest | DropLast
 
 modify_history :: HistoryModification → Context → Context
