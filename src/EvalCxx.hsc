--- conflicted
+++ resolved
@@ -53,11 +53,7 @@
 
 -}
 
-<<<<<<< HEAD
-module EvalCxx (evaluator, EvaluationResult(..), Request(..), CompileConfig(..), Fix(..)) where
-=======
-module EvalCxx (evaluator, WithEvaluation, withEvaluation, noEvaluation, EvaluationResult(..), Request(..), CompileConfig(..)) where
->>>>>>> e7dc0623
+module EvalCxx (evaluator, WithEvaluation, withEvaluation, noEvaluation, EvaluationResult(..), Request(..), CompileConfig(..), Fix(..)) where
 
 import qualified Ptrace
 import qualified Codec.Binary.UTF8.String as UTF8
@@ -212,11 +208,10 @@
 
 data Fix = Fix { fix_begin, fix_end :: (Line, Column), fix_replacement :: String }
 
-data EvaluationResult = EvaluationResult Stage CaptureResult (Maybe Fix)
+data EvaluationResult = EvaluationResult { stage :: Stage, captureResult :: CaptureResult, returnedFix :: Maybe Fix }
   -- The capture result of the last stage attempted.
 
 instance Show EvaluationResult where
-<<<<<<< HEAD
   show (EvaluationResult stage (CaptureResult r o) f) = subst_parseps $ case (stage, r, o) of
     (Compile, Exited ExitSuccess, "") → strerror eOK
     (Compile, Exited _, _) → ErrorFilters.cc1plus o ++ (if isNothing f then "" else " (fix known)")
@@ -224,17 +219,6 @@
     (Run, Signaled s, _) | s == sigSEGV → o ++ parsep : "Undefined behavior detected."
     (Run, _, _) → ErrorFilters.prog $ o ++ parsep : show r
     _ → show r
-=======
-  show (EvaluationResult stage (CaptureResult r o)) = subst_parseps $ case (stage, r, o) of
-    (Compile, Exited ExitSuccess, "") → strerror eOK
-    (Compile, Exited _, _) → ErrorFilters.cc1plus o
-    (Assemble, Exited (ExitFailure _), _) → ErrorFilters.as o
-    (Run, Exited ExitSuccess, _) → ErrorFilters.prog o
-    (Run, Signaled s, _) | s == sigSEGV → o ++ parsep : "Undefined behavior detected."
-    (Run, _, _) → ErrorFilters.prog $ o ++ parsep : show r
-    (Link, Exited (ExitFailure _), _) → ErrorFilters.ld o
-    _ → "g++: " ++ show r
->>>>>>> e7dc0623
 
 prog_env :: [(String, String)]
 prog_env =
@@ -260,12 +244,9 @@
 pass_env :: String → Bool
 pass_env s = ("LC_" `isPrefixOf` s) || (s `elem` ["PATH", "LD_LIBRARY_PATH"])
 
-<<<<<<< HEAD
 capture_success :: CaptureResult
 capture_success = CaptureResult (Exited ExitSuccess) ""
 
-=======
->>>>>>> e7dc0623
 evaluate :: CompileConfig → Request → IO EvaluationResult
 evaluate cfg req = do
   withResource (openFd "lock" ReadOnly Nothing defaultFileFlags) $ \lock_fd → do
@@ -273,7 +254,6 @@
   withFile "t.cpp" WriteMode $ \h → hSetEncoding h utf8 >> hPutStrLn h (code req)
     -- Same as utf8-string's System.IO.UTF8.writeFile, but I'm hoping that with GHC's improving UTF-8 support we can eventually drop the dependency on utf8-string altogether.
   env ← filter (pass_env . fst) . getEnvironment
-<<<<<<< HEAD
   let basic_flags = words "-cc1 -include-pch prelude.hpp.pch -ferror-limit 1 -fmessage-length 0 -x c++-cpp-output t.cpp -fdiagnostics-parseable-fixits"
   let analysis_flags = words "-analyze -analyzer-store=region -analyzer-opt-analyze-nested-blocks -analyzer-check-dead-stores -analyzer-check-objc-mem -analyzer-eagerly-assume -analyzer-check-objc-methodsigs -analyzer-check-objc-unused-ivars -analyzer-check-idempotent-operations"
   ar ← if no_warn req
@@ -303,20 +283,6 @@
 findFix _ = Nothing
   -- Todo: Find all of them, though that really requires that -Wfatal-errors works reliably, which at the time of this writing it does not.
 
-evaluator :: IO (Request → IO EvaluationResult, CompileConfig)
-=======
-  let
-    gxx :: [String] → Stage → IO EvaluationResult → IO EvaluationResult
-    gxx argv stage act = do
-      cr ← capture_restricted (gxxPath cfg) argv env (resources stage)
-      if cr == CaptureResult (Exited ExitSuccess) "" then act else return $ EvaluationResult stage cr
-  let cf = if no_warn req then "-w" : compileFlags cfg else compileFlags cfg
-  gxx (["-S", "t.cpp"] ++ cf) Compile $ do
-  if not (also_run req) then return $ EvaluationResult Compile (CaptureResult (Exited ExitSuccess) "") else do
-  gxx (["-c", "t.s"] ++ cf) Assemble $ do
-  gxx (["t.o", "-o", "t"] ++ cf ++ linkFlags cfg) Link $ do
-  EvaluationResult Run . capture_restricted "/t" ["second", "third", "fourth"] (env ++ prog_env) (resources Run)
-
 data WithEvaluation a
   = WithoutEvaluation a
   | WithEvaluation Request (EvaluationResult → a)
@@ -335,7 +301,6 @@
 noEvaluation = point
 
 evaluator :: IO (WithEvaluation a → IO a, CompileConfig)
->>>>>>> e7dc0623
 evaluator = do
   cap_fds
   cfg ← readCompileConfig
@@ -353,11 +318,7 @@
 
 
 ignored_syscalls = -- These are effectively replaced with "return 0;".
-<<<<<<< HEAD
   [ SYS_fadvise64, SYS_munmap, SYS_madvise, SYS_umask, SYS_unlink, SYS_rt_sigaction, SYS_rt_sigprocmask, SYS_ioctl, SYS_timer_settime
-=======
-  [ SYS_setrlimit, SYS_fstatfs, SYS_chmod, SYS_fadvise64, SYS_unlink, SYS_munmap, SYS_madvise, SYS_umask, SYS_rt_sigaction, SYS_rt_sigprocmask, SYS_ioctl, SYS_setitimer, SYS_timer_settime, SYS_timer_delete, SYS_vfork {- see "Secure compilation" -}
->>>>>>> e7dc0623
   #ifdef __x86_64__
     , SYS_fcntl
   #else
@@ -370,11 +331,6 @@
 
   -- On x86_64, SYS_times is necessary for clock().
 
-<<<<<<< HEAD
-=======
-  , SYS_getdents64, SYS_getdents, SYS_fallocate, SYS_pread64, SYS_pwrite64, SYS_readv -- for gold
-
->>>>>>> e7dc0623
   #ifdef __x86_64__
     , SYS_stat, SYS_fstat, SYS_arch_prctl, SYS_lseek, SYS_lstat, SYS_dup
   #else
@@ -385,7 +341,7 @@
 -- Resources:
 
 resources :: Stage → Resources
-resources stage = Resources
+resources s = Resources
     { walltime = t
     , rlimits = (\(r, l) → (r, ResourceLimits (ResourceLimit l) (ResourceLimit l))) .
       [ (ResourceCPUTime, fromIntegral t)
@@ -396,11 +352,6 @@
     , bufsize = 4 * kibi
     }
   where
-    t = case stage of
+    t = case s of
       Compile → 10
-<<<<<<< HEAD
-=======
-      Assemble → 5
-      Link → 10
->>>>>>> e7dc0623
       Run → 4