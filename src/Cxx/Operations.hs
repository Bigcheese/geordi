--- conflicted
+++ resolved
@@ -10,12 +10,7 @@
 import qualified Data.Maybe as Maybe
 import Util (Convert(..), (.), total_tail, strip, isIdChar, TriBool(..), MaybeEitherString(..), Phantom(..), neElim, NeList, orElse, neFilter, Apply(..), MaybeApply(..))
 import Cxx.Basics
-<<<<<<< HEAD
-import Editing.Basics (Offsettable(..))
-import Request (Range(..), Edit)
-=======
 import Editing.Basics (Range(..), Offsettable(..), TextEdit(..))
->>>>>>> e342279f
 import Editing.Diff (diff_as_Edits)
 import Data.Function (on)
 import Data.Foldable (toList, any)
@@ -36,14 +31,15 @@
 map_plain f (Squares c) = Squares $ map (map_plain f) c
 map_plain _ x = x
 
-int_main, cout :: String
+int_main, cout, printf :: String
 int_main = "\nint main(int argc, char * argv[])"
 cout = "::std::cout << "
+printf = "printf"
 
 expand :: ShortCode → Code
 expand (LongForm c) = c
 expand (Block c c') = c' ++ [Plain int_main, Curlies c]
-expand (Call c c') = expand $ Block ([Plain "printf"] ++ c ++ [Plain "\n;"]) c'
+expand (Call c c') = expand $ Block ([Plain printf] ++ c ++ [Plain "\n;"]) c'
 expand (Print c c') = expand $ Block ([Plain cout] ++ c ++ [Plain "\n;"]) c'
   -- The newline before the semicolon makes //-style comments work.
 
@@ -52,6 +48,10 @@
 unexpand (Block a b) p
   | p > blen = p - blen - length int_main
   | otherwise = p + length (show $ Curlies a)
+  where blen = length (show b)
+unexpand (Call a b) p
+  | p > blen = p - blen - length int_main - length printf + 1
+  | otherwise = p + length (show a) + 3
   where blen = length (show b)
 unexpand (Print a b) p
   | p > blen = p - blen - length int_main - length cout + 1
