{-# LANGUAGE CPP, ViewPatterns, RecordWildCards #-}

module RequestEval (evaluator) where

import qualified Data.Set as Set
import qualified EvalCxx
import qualified Editing.Parse
import qualified Editing.Diff
import qualified Editing.Execute
import qualified Editing.Basics
import qualified Editing.EditsPreparation
import qualified Parsers as P
import qualified Cxx.Parse
import qualified Cxx.Operations
import qualified Cxx.Show
import qualified Data.List as List
import qualified Data.List.NonEmpty as NeList

import Control.Monad.Error (throwError)
<<<<<<< HEAD
import Control.Monad (join)
import Control.Arrow (first, second)
=======
import Control.Monad (join, when)
import Control.Arrow (first)
>>>>>>> e7dc0623
import Cxx.Show (Highlighter)
import EvalCxx (WithEvaluation, noEvaluation)
import Data.Char (isPrint, isSpace)
import Data.Either (partitionEithers)
import Data.Foldable (toList)
import Data.Pointed (Pointed(..))
import Data.List.NonEmpty (NonEmpty((:|)), nonEmpty)
import Data.Set (Set)
import Editing.Basics (FinalCommand(..))
<<<<<<< HEAD
import Parsers ((<|>), eof, option, spaces, getInput, kwd, kwds, Parser, run_parser, ParseResult(..), optional, parseOrFail, commit)
import Util ((.), (‥), (<<), (.∨.), commas_and, capitalize, length_ge, replace, show_long_opt, strip, convert, maybeLast, orElse, E, NeList)
import Request (Context(..), EvalOpt(..), Response(..), HistoryModification(..), EditableRequest(..), EditableRequestKind(..), EphemeralOpt(..), HistoricalRequest, Edit(..), DualARange(..), Range(..))
=======
import Parsers ((<|>), eof, option, spaces, getInput, kwd, kwds, Parser, run_parser, ParseResult(..), parseOrFail, commit, peek, parseSuccess)
import Util ((.), (‥), (<<), (.∨.), commas_and, capitalize, length_ge, replace, replaceWithMany, show_long_opt, strip, convert, maybeLast, orElse, E, NeList, propagateE)
import Request (Context(..), EvalOpt(..), Response(..), HistoryModification(..), EditableRequest(..), EditableRequestKind(..), EphemeralOpt(..), popContext)
>>>>>>> e7dc0623
import Data.SetOps
import Prelude hiding (catch, (.))
import Prelude.Unicode hiding ((∈), (∉))

#include "Util.h"

show_EditableRequest :: Highlighter → EditableRequest → String
show_EditableRequest h (EditableRequest (Evaluate f) s) | Set.null f = Cxx.Parse.highlight h s
show_EditableRequest _ (EditableRequest k s) = show k ++ (if null s then "" else ' ' : s)

instance Show EditableRequest where
  show = show_EditableRequest Cxx.Show.noHighlighting

no_break_space :: Char
no_break_space = '\x00A0'

diff :: EditableRequest → EditableRequest → String
diff (EditableRequest MakeType y) (EditableRequest MakeType x) = pretty $ show . Editing.Diff.diff x y
diff (EditableRequest Precedence y) (EditableRequest Precedence x) = pretty $ show . Editing.Diff.diff x y
diff (EditableRequest (Evaluate flags) y) (EditableRequest (Evaluate flags') x) =
  pretty $ f "removed" flags' flags ++ f "added" flags flags' ++ show . Editing.Diff.diff x y
    where f n fl fl' = maybe [] (\l → [n ++ " " ++ concat (List.intersperse " and " $ map show_long_opt $ toList l)]) (nonEmpty $ Set.elems $ (Set.\\) fl fl')
diff _ _ = "Requests differ in kind."

pretty :: [String] → String -- Todo: This is awkward.
pretty [] = "Requests are identical."
pretty l = capitalize (commas_and l) ++ "."

ellipsis_options :: [(String, Bool)] → NeList [String]
ellipsis_options [] = return []
ellipsis_options ((y, _) : ys) = work ((y, False) : ys)
  where
    dummy = " → …"
    work [] = return []
    work [(x, _)] = return [x]
    work ((x, False) : xs) = fmap (x:) (work xs)
    work ((x, True) : xs) = work xs >>= \o → if dummy ∈ o
        then (return $ if head o == dummy then o else dummy : o)
        else (dummy : o) :| [x : o]

nicer_namedPathTo :: [String] → String
nicer_namedPathTo l = drop 3 $ concat $ maybeLast (takeWhile ((≤ 140) . length . concat) $ toList n) `orElse` NeList.head n
  where n = ellipsis_options $ map (\s → (" → " ++ s, "expr" `List.isSuffixOf` s)) l
    -- Todo: Also don't abbreviate when there's enough space.

-- The following aliases for 'return' and 'id' serve only to make subsequent monad-heavy code more readable.

noErrors :: a → E a
noErrors = return

inE :: E a → E a
inE = id

continueParsing :: Parser t a → Parser t a
continueParsing = id

tagError :: Pointed p ⇒ E (p String) → p String
tagError = either (point . ("error: " ++)) id

optParser :: Parser Char (E (Set EvalOpt, [EphemeralOpt]))
optParser = first Set.fromList ‥ partitionEithers ‥ option (return []) P.optParser

<<<<<<< HEAD
type CxxEvaluator = EvalCxx.Request → IO (String, Maybe EvalCxx.Fix)

fix_as_edit :: ((Int, Int) → Int) → (EvalCxx.Fix → Edit)
fix_as_edit f (EvalCxx.Fix begin end repl) =
  RangeReplaceEdit (Range begin' $ f end - begin') repl
 where begin' = f begin

linecol_as_offset :: String → (Int, Int) → Int
linecol_as_offset s (line, column) =
  sum (map ((+1) . length) $ take (line - 1) $ lines s) + column - 1

respond :: CxxEvaluator → EditableRequest → E (IO (String, Maybe Edit))
respond evf = case_of
  EditableRequest MakeType d → pureIO . flip (,) Nothing . Cxx.Show.show_simple . Cxx.Parse.makeType d
  EditableRequest Precedence t → pureIO . flip (,) Nothing . Cxx.Parse.precedence t
  EditableRequest (Evaluate opts) code → do
    sc ← parseOrFail (Cxx.Parse.code << eof) (dropWhile isSpace code) "request"
    let 
      short = Cxx.Operations.shortcut_syntaxes $ Cxx.Operations.line_breaks sc
      extra = ["using namespace std;" | NoUsingStd ∉ opts]
        ++ [ "#include \"terse.hpp\"" | Terse ∈ opts]
      expanded_code = show (Cxx.Operations.expand short)
      translate_source_loc :: (Int, Int) → Int
      translate_source_loc =
        Cxx.Operations.unexpand short . linecol_as_offset expanded_code . first (subtract (length extra))
    return $ (second (fix_as_edit translate_source_loc .) .) $ evf $ EvalCxx.Request
      (unlines extra ++ expanded_code)
      (CompileOnly ∉ opts) (NoWarn ∈ opts)

respond_and_remember :: CxxEvaluator → EditableRequest → IO Response
respond_and_remember evf er = do
  (ou, edit) ← either (\x → return ("error: " ++ x, Nothing)) id (respond evf er)
  return $ Response (Just $ AddLast (er, edit)) ou

final_cmd :: Highlighter → FinalCommand → [EditableRequest] → E String
final_cmd h = go where
  go _ [] = throwError "There is no previous request."
  go (Show Nothing) (er:_) = return $ show_EditableRequest h er
  go (Show (Just substrs)) (EditableRequest (Evaluate _) c : _) = do
    l ← (\(Editing.EditsPreparation.Found _ x) → x) ‥ toList . Editing.EditsPreparation.findInStr c (flip (,) return . Cxx.Parse.parseRequest c) substrs
    return $ commas_and (map (\x → '`' : strip (Editing.Basics.selectRange (convert $ replace_range x) c) ++ "`") l) ++ "."
  go (Show (Just _)) (_:_) = throwError "Last (editable) request was not an evaluation request."
  go (Identify substrs) (EditableRequest (Evaluate _) c : _) = do
    tree ← Cxx.Parse.parseRequest c
    l ← (\(Editing.EditsPreparation.Found _ x) → x) ‥ toList . Editing.EditsPreparation.findInStr c (Right (tree, return)) substrs
    return $ concat $ List.intersperse ", " $ map (nicer_namedPathTo . Cxx.Operations.namedPathTo tree . convert . replace_range) l
  go Parse (EditableRequest (Evaluate _) c : _) =
    Cxx.Parse.parseRequest c >> return "Looks fine to me."
  go Diff (x : y : _) = return $ diff x y
  go Diff [_] = throwError "History exhausted."
  go _ (_:_) = throwError "Last (editable) request was not an evaluation request."

editcmd :: Highlighter → CxxEvaluator → [EditableRequest] → [Editing.Basics.Command] → Parser Char (E (EditableRequest, IO (String, Maybe Edit)))
editcmd h evf prevs extra_cmds = do
  oe ← Editing.Parse.commandsP; commit $ (eof >>) $ parseSuccess $ do
  case prevs of
    [] → throwError "There is no prior request."
    prev : _ → do
      (cs, mfcmd) ← oe
      edited ← Editing.Execute.execute (extra_cmds ++ cs) prev
      if length_ge 1000 (editable_body edited) then throwError "Request would become too large." else do
      (,) edited . case mfcmd of
        Just fcmd → return . flip (,) Nothing . final_cmd h fcmd (edited : prevs)
        Nothing → noErrors $ case respond evf edited of
          Left e → return ("error: " ++ e, Nothing)
          Right x → x

cout_response :: CxxEvaluator → String → IO Response
cout_response evf s = Response Nothing .
  fst . evf (EvalCxx.Request ("int main() { std::cout << " ++ s ++ "; }") True False)

p :: Highlighter → CxxEvaluator → EvalCxx.CompileConfig → [HistoricalRequest] → Parser Char (E (IO Response))
p h evf compile_cfg prevs = (spaces >>) $ do
    fcmd_or_error ← Editing.Parse.finalCommandP; commit $ (eof >>) $ return $ do
    fcmd ← fcmd_or_error
    return . Response Nothing . final_cmd h fcmd (map fst prevs)
  <|> do
    kwds ["undo", "revert"]; commit $ case prevs of
      _ : old → kwd "and" >> (do
          fcmd_or_error ← Editing.Parse.finalCommandP; commit $ (eof >>) $ return $ do
          fcmd ← fcmd_or_error
          return . Response (Just DropLast) . final_cmd h fcmd (map fst old)
        <|> do
          y ← editcmd h evf (map fst old) []; return $ do
          (edited, output) ← y
          return $ Response (Just $ ReplaceLast (edited, Nothing)) . fst . output)
      _ → parseSuccess $ throwError "History exhausted."
=======
makeEvalCxxRequest :: Set EvalOpt → Cxx.Parse.Code → EvalCxx.Request
makeEvalCxxRequest opts sc = EvalCxx.Request
  (prel ++ (if NoUsingStd ∈ opts then "" else "using namespace std;\n")
    ++ (if Terse ∈ opts then "#include \"terse.hpp\"\n" else "")
    ++ show (Cxx.Operations.expand $ Cxx.Operations.shortcut_syntaxes $ Cxx.Operations.line_breaks sc))
  (CompileOnly ∉ opts) (NoWarn ∈ opts)
 where prel = "#include \"prelude.hpp\"\n"

execEditableRequest :: EditableRequest → E (WithEvaluation String)
execEditableRequest (EditableRequest kind (dropWhile isSpace → body)) = case kind of
  MakeType → noEvaluation . Cxx.Show.show_simple . Cxx.Parse.makeType body
  Precedence → noEvaluation . Cxx.Parse.precedence body
  Evaluate opts → evaluate . makeEvalCxxRequest opts . parseOrFail (Cxx.Parse.code << eof) body "request"

respond_and_remember :: EditableRequest → WithEvaluation Response
respond_and_remember er = Response (Just $ AddLast er) . tagError (execEditableRequest er)

execFinalCommand :: Context → FinalCommand → E (WithEvaluation String)
execFinalCommand context@Context{..} = case_of
  Show Nothing → noEvaluation . show_EditableRequest highlighter . fst . popContext context
  Show (Just substrs) → do
    c ← evalRequestBody
    l ← (\(Editing.EditsPreparation.Found _ x) → x) ‥ toList . Editing.EditsPreparation.findInStr c (flip (,) return . Cxx.Parse.parseRequest c) substrs
    return $ noEvaluation $ commas_and (map (\x → '`' : strip (Editing.Basics.selectRange (convert $ Editing.Basics.replace_range x) c) ++ "`") l) ++ "."
  Identify substrs → do
    c ← evalRequestBody
    tree ← Cxx.Parse.parseRequest c
    l ← (\(Editing.EditsPreparation.Found _ x) → x) ‥ toList . Editing.EditsPreparation.findInStr c (Right (tree, return)) substrs
    return $ noEvaluation $ concat $ List.intersperse ", " $ map (nicer_namedPathTo . Cxx.Operations.namedPathTo tree . convert . Editing.Basics.replace_range) l
  Parse → evalRequestBody >>= Cxx.Parse.parseRequest >> return (noEvaluation "Looks fine to me.")
  Diff → do (x, context') ← popContext context; noEvaluation . diff x . fst . popContext context'
  Run → fst . popContext context >>= execEditableRequest
 where
  evalRequestBody :: E String
  evalRequestBody = do
    EditableRequest kind body ← fst . popContext context
    case kind of Evaluate _ → return body; _ → throwError "Last (editable) request was not an evaluation request."

execEditCommand :: Context → ([Editing.Basics.Command], Maybe FinalCommand) → E (EditableRequest, WithEvaluation String)
execEditCommand context@Context{..} (cs, mfcmd) = do
  edited ← fst . popContext context >>= Editing.Execute.execute cs
  when (length_ge 1000 (editable_body edited)) $ throwError "Request would become too large."
  (,) edited . case mfcmd of
    Just fcmd → execFinalCommand context{previousRequests = edited : previousRequests} fcmd
    Nothing → execEditableRequest edited

cout :: String → Parser Char (E (WithEvaluation Response))
cout s = parseSuccess $ Response Nothing ‥ execEditableRequest (EditableRequest (Evaluate (∅)) ("<< " ++ s))

p :: EvalCxx.CompileConfig → Context → Parser Char (E (WithEvaluation Response))
p compile_cfg context@Context{..} = (spaces >>) $ do
    (Response Nothing .) ‥ (>>=  execFinalCommand context) . (Editing.Parse.finalCommandP << commit eof)
  <|> do
    kwds ["undo", "revert"]; commit $ propagateE (snd . popContext context) $ \context' → do
    kwd "and"
    (Response (Just DropLast) .) ‥ (>>= execFinalCommand context') . (Editing.Parse.finalCommandP << commit eof)
     <|> (\(edited, output) → Response (Just $ ReplaceLast edited) . output) ‥ (>>= execEditCommand context') . (Editing.Parse.commandsP << commit eof)
>>>>>>> e7dc0623
  <|> do
    kwd "fix"; commit $ case prevs of
        [] → parseSuccess $ throwError "History exhausted."
        (er, Just edit) : old →
            (eof >> parseSuccess (respond_and_remember evf . Editing.Execute.execute [Editing.Basics.FixIt edit] er))
            <|> (kwd "and" >> (do
              fcmd_or_error ← Editing.Parse.finalCommandP; commit $ (eof >>) $ parseSuccess $ do
              edited ← Editing.Execute.execute [Editing.Basics.FixIt edit] er
              fcmd ← fcmd_or_error
              return . Response (Just $ AddLast (edited, Nothing)) . final_cmd h fcmd (edited : map fst old)
            <|> do
              y ← editcmd h evf (er : map fst old) [Editing.Basics.FixIt edit]; return $ do
              (edited, output) ← y
              return $ Response (Just $ AddLast (edited, Nothing)) . fst . output))
        _ → parseSuccess $ throwError "No fix available."
  <|> do
    kwds ["--precedence", "precedence"]
    noErrors . respond_and_remember . EditableRequest Precedence . getInput
  <|> do
    kwds ["--make-type", "make type"]
    noErrors . respond_and_remember . EditableRequest MakeType . getInput
  <|> do kwds ["uname"]; cout "geordi::uname()"
  <|> do
    kwd "--show-compile-flags"
<<<<<<< HEAD
    parseSuccess $ noErrors $ pureIO $ Response Nothing $ unwords $ EvalCxx.compileFlags compile_cfg
  <|> do
    optional (kwd "try"); kwd "again"; commit $ (eof >>) $ return $ case prevs of
      [] → throwError "There is no repeatable request."
      x : _ → Response Nothing ‥ fst ‥ respond evf (fst x)
  <|> do
    y ← editcmd h evf (map fst prevs) []
    parseSuccess $ inE $ (\(edited, output) → do
      (v, w) ← output
      return $ Response (Just $ AddLast (edited, w)) v) . y
=======
    parseSuccess $ noErrors $ noEvaluation $ Response Nothing $ unwords $ EvalCxx.compileFlags compile_cfg
  <|> (\(edited, output) → Response (Just $ AddLast edited) . output) ‥ (>>= execEditCommand context) . (Editing.Parse.commandsP << commit eof)
>>>>>>> e7dc0623
  <|> do
    mopts ← optParser; spaces
    propagateE mopts $ \(evalopts, eph_opts) → continueParsing $ do
    s ← peek
    case () of { ()
      | Help ∈ eph_opts || s == "help" → cout "help"
      | Version ∈ eph_opts || s == "version" → cout "\"g++ (GCC) \" << __VERSION__"
      | Resume ∈ eph_opts → flip fmap (Cxx.Parse.code << eof) $ \code → case previousRequests of
        [] → throwError "There is no previous resumable request."
<<<<<<< HEAD
        (EditableRequest (Evaluate oldopts) oldcodeblob, _) : _ → do
          case run_parser (Cxx.Parse.code << eof) (dropWhile isSpace oldcodeblob) of
            ParseSuccess oldcode _ _ _ → noErrors $ respond_and_remember evf $
              EditableRequest (Evaluate $ evalopts ∪ oldopts) $ show $ Cxx.Operations.blob $ Cxx.Operations.resume (Cxx.Operations.shortcut_syntaxes oldcode) (Cxx.Operations.shortcut_syntaxes code)
            ParseFailure _ _ _ → throwError "Previous request too malformed to resume."
        _ → throwError "Last (editable) request was not resumable."
      | otherwise → parseSuccess . noErrors . respond_and_remember evf =<< EditableRequest (Evaluate evalopts) . getInput }
  where
    help_response = cout_response evf "help"
    version_response = cout_response evf "\"Clang \" << __clang_version__"
    uname_response = cout_response evf "geordi::uname()"

flatten_evaluation_result :: EvalCxx.EvaluationResult → (String, Maybe EvalCxx.Fix)
flatten_evaluation_result er@(EvalCxx.EvaluationResult _ _ m) = (filter (isPrint .∨. (== '\n')) $ show er, m)

evaluator :: Highlighter → IO (String → Context → IO Response)
evaluator h = do
  (ev, compile_cfg) ← EvalCxx.evaluator
  return $ \r (Context prevs) → do
  either (return . Response Nothing . ("error: " ++)) id $
    join (parseOrFail (p h (flatten_evaluation_result ‥ ev) compile_cfg prevs) (replace no_break_space ' ' r) "request")
=======
        EditableRequest (Evaluate oldopts) (dropWhile isSpace → oldcodeblob) : _ → do
          case run_parser (Cxx.Parse.code << eof) oldcodeblob of
            ParseSuccess oldcode _ _ _ → noErrors $ respond_and_remember $
              EditableRequest (Evaluate $ evalopts ∪ oldopts) $ show $ Cxx.Operations.blob $ Cxx.Operations.resume (Cxx.Operations.shortcut_syntaxes oldcode) (Cxx.Operations.shortcut_syntaxes code)
            ParseFailure _ _ _ → throwError "Previous request too malformed to resume."
        _ → throwError "Last (editable) request was not resumable."
      | otherwise → parseSuccess . noErrors . respond_and_remember =<< EditableRequest (Evaluate evalopts) . getInput }

evaluate :: EvalCxx.Request → WithEvaluation String
evaluate r = EvalCxx.withEvaluation r (filter (isPrint .∨. (== '\n')) . replaceWithMany '\a' "*BEEP*" . show)

evaluator :: IO (String → Context → IO Response)
evaluator = do
  (ev, cfg) ← EvalCxx.evaluator
  return $ \r context → either (return . Response Nothing . ("error: " ++)) ev $
    join (parseOrFail (p cfg context) (replace no_break_space ' ' r) "request")
>>>>>>> e7dc0623
<|MERGE_RESOLUTION|>--- conflicted
+++ resolved
@@ -1,4 +1,4 @@
-{-# LANGUAGE CPP, ViewPatterns, RecordWildCards #-}
+{-# LANGUAGE CPP, ViewPatterns, RecordWildCards, FlexibleInstances, ScopedTypeVariables #-}
 
 module RequestEval (evaluator) where
 
@@ -16,14 +16,9 @@
 import qualified Data.List as List
 import qualified Data.List.NonEmpty as NeList
 
-import Control.Monad.Error (throwError)
-<<<<<<< HEAD
-import Control.Monad (join)
+import Control.Monad.Error (Error(..), throwError)
+import Control.Monad (join, when)
 import Control.Arrow (first, second)
-=======
-import Control.Monad (join, when)
-import Control.Arrow (first)
->>>>>>> e7dc0623
 import Cxx.Show (Highlighter)
 import EvalCxx (WithEvaluation, noEvaluation)
 import Data.Char (isPrint, isSpace)
@@ -33,15 +28,9 @@
 import Data.List.NonEmpty (NonEmpty((:|)), nonEmpty)
 import Data.Set (Set)
 import Editing.Basics (FinalCommand(..))
-<<<<<<< HEAD
-import Parsers ((<|>), eof, option, spaces, getInput, kwd, kwds, Parser, run_parser, ParseResult(..), optional, parseOrFail, commit)
-import Util ((.), (‥), (<<), (.∨.), commas_and, capitalize, length_ge, replace, show_long_opt, strip, convert, maybeLast, orElse, E, NeList)
-import Request (Context(..), EvalOpt(..), Response(..), HistoryModification(..), EditableRequest(..), EditableRequestKind(..), EphemeralOpt(..), HistoricalRequest, Edit(..), DualARange(..), Range(..))
-=======
 import Parsers ((<|>), eof, option, spaces, getInput, kwd, kwds, Parser, run_parser, ParseResult(..), parseOrFail, commit, peek, parseSuccess)
 import Util ((.), (‥), (<<), (.∨.), commas_and, capitalize, length_ge, replace, replaceWithMany, show_long_opt, strip, convert, maybeLast, orElse, E, NeList, propagateE)
-import Request (Context(..), EvalOpt(..), Response(..), HistoryModification(..), EditableRequest(..), EditableRequestKind(..), EphemeralOpt(..), popContext)
->>>>>>> e7dc0623
+import Request (Context(..), EvalOpt(..), Response(..), HistoryModification(..), EditableRequest(..), EditableRequestKind(..), EphemeralOpt(..), popContext, Edit(..), DualARange(..), Range(..))
 import Data.SetOps
 import Prelude hiding (catch, (.))
 import Prelude.Unicode hiding ((∈), (∉))
@@ -98,14 +87,15 @@
 continueParsing :: Parser t a → Parser t a
 continueParsing = id
 
-tagError :: Pointed p ⇒ E (p String) → p String
-tagError = either (point . ("error: " ++)) id
+tagError :: (Pointed p, Error a) ⇒ E (p a) → p a
+tagError = either (point . strMsg . ("error: " ++)) id
+
+instance Error (String, Maybe Edit) where
+  noMsg = ("", Nothing)
+  strMsg = noFixit . strMsg
 
 optParser :: Parser Char (E (Set EvalOpt, [EphemeralOpt]))
 optParser = first Set.fromList ‥ partitionEithers ‥ option (return []) P.optParser
-
-<<<<<<< HEAD
-type CxxEvaluator = EvalCxx.Request → IO (String, Maybe EvalCxx.Fix)
 
 fix_as_edit :: ((Int, Int) → Int) → (EvalCxx.Fix → Edit)
 fix_as_edit f (EvalCxx.Fix begin end repl) =
@@ -116,13 +106,13 @@
 linecol_as_offset s (line, column) =
   sum (map ((+1) . length) $ take (line - 1) $ lines s) + column - 1
 
-respond :: CxxEvaluator → EditableRequest → E (IO (String, Maybe Edit))
-respond evf = case_of
-  EditableRequest MakeType d → pureIO . flip (,) Nothing . Cxx.Show.show_simple . Cxx.Parse.makeType d
-  EditableRequest Precedence t → pureIO . flip (,) Nothing . Cxx.Parse.precedence t
-  EditableRequest (Evaluate opts) code → do
-    sc ← parseOrFail (Cxx.Parse.code << eof) (dropWhile isSpace code) "request"
-    let 
+execEditableRequest :: EditableRequest → E (WithEvaluation (String, Maybe Edit))
+execEditableRequest (EditableRequest kind (dropWhile isSpace → body)) = case kind of
+  MakeType → noEvaluation . noFixit . Cxx.Show.show_simple . Cxx.Parse.makeType body
+  Precedence → noEvaluation . noFixit . Cxx.Parse.precedence body
+  Evaluate opts → do
+    sc ← parseOrFail (Cxx.Parse.code << eof) (dropWhile isSpace body) "request"
+    let
       short = Cxx.Operations.shortcut_syntaxes $ Cxx.Operations.line_breaks sc
       extra = ["using namespace std;" | NoUsingStd ∉ opts]
         ++ [ "#include \"terse.hpp\"" | Terse ∈ opts]
@@ -130,132 +120,64 @@
       translate_source_loc :: (Int, Int) → Int
       translate_source_loc =
         Cxx.Operations.unexpand short . linecol_as_offset expanded_code . first (subtract (length extra))
-    return $ (second (fix_as_edit translate_source_loc .) .) $ evf $ EvalCxx.Request
-      (unlines extra ++ expanded_code)
-      (CompileOnly ∉ opts) (NoWarn ∈ opts)
-
-respond_and_remember :: CxxEvaluator → EditableRequest → IO Response
-respond_and_remember evf er = do
-  (ou, edit) ← either (\x → return ("error: " ++ x, Nothing)) id (respond evf er)
-  return $ Response (Just $ AddLast (er, edit)) ou
-
-final_cmd :: Highlighter → FinalCommand → [EditableRequest] → E String
-final_cmd h = go where
-  go _ [] = throwError "There is no previous request."
-  go (Show Nothing) (er:_) = return $ show_EditableRequest h er
-  go (Show (Just substrs)) (EditableRequest (Evaluate _) c : _) = do
-    l ← (\(Editing.EditsPreparation.Found _ x) → x) ‥ toList . Editing.EditsPreparation.findInStr c (flip (,) return . Cxx.Parse.parseRequest c) substrs
-    return $ commas_and (map (\x → '`' : strip (Editing.Basics.selectRange (convert $ replace_range x) c) ++ "`") l) ++ "."
-  go (Show (Just _)) (_:_) = throwError "Last (editable) request was not an evaluation request."
-  go (Identify substrs) (EditableRequest (Evaluate _) c : _) = do
-    tree ← Cxx.Parse.parseRequest c
-    l ← (\(Editing.EditsPreparation.Found _ x) → x) ‥ toList . Editing.EditsPreparation.findInStr c (Right (tree, return)) substrs
-    return $ concat $ List.intersperse ", " $ map (nicer_namedPathTo . Cxx.Operations.namedPathTo tree . convert . replace_range) l
-  go Parse (EditableRequest (Evaluate _) c : _) =
-    Cxx.Parse.parseRequest c >> return "Looks fine to me."
-  go Diff (x : y : _) = return $ diff x y
-  go Diff [_] = throwError "History exhausted."
-  go _ (_:_) = throwError "Last (editable) request was not an evaluation request."
-
-editcmd :: Highlighter → CxxEvaluator → [EditableRequest] → [Editing.Basics.Command] → Parser Char (E (EditableRequest, IO (String, Maybe Edit)))
-editcmd h evf prevs extra_cmds = do
-  oe ← Editing.Parse.commandsP; commit $ (eof >>) $ parseSuccess $ do
-  case prevs of
-    [] → throwError "There is no prior request."
-    prev : _ → do
-      (cs, mfcmd) ← oe
-      edited ← Editing.Execute.execute (extra_cmds ++ cs) prev
-      if length_ge 1000 (editable_body edited) then throwError "Request would become too large." else do
-      (,) edited . case mfcmd of
-        Just fcmd → return . flip (,) Nothing . final_cmd h fcmd (edited : prevs)
-        Nothing → noErrors $ case respond evf edited of
-          Left e → return ("error: " ++ e, Nothing)
-          Right x → x
-
-cout_response :: CxxEvaluator → String → IO Response
-cout_response evf s = Response Nothing .
-  fst . evf (EvalCxx.Request ("int main() { std::cout << " ++ s ++ "; }") True False)
-
-p :: Highlighter → CxxEvaluator → EvalCxx.CompileConfig → [HistoricalRequest] → Parser Char (E (IO Response))
-p h evf compile_cfg prevs = (spaces >>) $ do
-    fcmd_or_error ← Editing.Parse.finalCommandP; commit $ (eof >>) $ return $ do
-    fcmd ← fcmd_or_error
-    return . Response Nothing . final_cmd h fcmd (map fst prevs)
-  <|> do
-    kwds ["undo", "revert"]; commit $ case prevs of
-      _ : old → kwd "and" >> (do
-          fcmd_or_error ← Editing.Parse.finalCommandP; commit $ (eof >>) $ return $ do
-          fcmd ← fcmd_or_error
-          return . Response (Just DropLast) . final_cmd h fcmd (map fst old)
-        <|> do
-          y ← editcmd h evf (map fst old) []; return $ do
-          (edited, output) ← y
-          return $ Response (Just $ ReplaceLast (edited, Nothing)) . fst . output)
-      _ → parseSuccess $ throwError "History exhausted."
-=======
-makeEvalCxxRequest :: Set EvalOpt → Cxx.Parse.Code → EvalCxx.Request
-makeEvalCxxRequest opts sc = EvalCxx.Request
-  (prel ++ (if NoUsingStd ∈ opts then "" else "using namespace std;\n")
-    ++ (if Terse ∈ opts then "#include \"terse.hpp\"\n" else "")
-    ++ show (Cxx.Operations.expand $ Cxx.Operations.shortcut_syntaxes $ Cxx.Operations.line_breaks sc))
-  (CompileOnly ∉ opts) (NoWarn ∈ opts)
- where prel = "#include \"prelude.hpp\"\n"
-
-execEditableRequest :: EditableRequest → E (WithEvaluation String)
-execEditableRequest (EditableRequest kind (dropWhile isSpace → body)) = case kind of
-  MakeType → noEvaluation . Cxx.Show.show_simple . Cxx.Parse.makeType body
-  Precedence → noEvaluation . Cxx.Parse.precedence body
-  Evaluate opts → evaluate . makeEvalCxxRequest opts . parseOrFail (Cxx.Parse.code << eof) body "request"
+    return $ second (fix_as_edit translate_source_loc .) . evaluate (EvalCxx.Request
+        (unlines extra ++ expanded_code)
+        (CompileOnly ∉ opts) (NoWarn ∈ opts))
 
 respond_and_remember :: EditableRequest → WithEvaluation Response
-respond_and_remember er = Response (Just $ AddLast er) . tagError (execEditableRequest er)
-
-execFinalCommand :: Context → FinalCommand → E (WithEvaluation String)
+respond_and_remember er = fmap f (tagError (execEditableRequest er))
+  where f (ou, edit) = Response (Just $ AddLast (er, edit)) ou
+
+noFixit :: String -> (String, Maybe Edit)
+noFixit = flip (,) Nothing
+
+execFinalCommand :: Context → FinalCommand → E (WithEvaluation (String, Maybe Edit))
 execFinalCommand context@Context{..} = case_of
-  Show Nothing → noEvaluation . show_EditableRequest highlighter . fst . popContext context
+  Show Nothing → noEvaluation . noFixit . show_EditableRequest highlighter . fst . fst . popContext context
   Show (Just substrs) → do
     c ← evalRequestBody
     l ← (\(Editing.EditsPreparation.Found _ x) → x) ‥ toList . Editing.EditsPreparation.findInStr c (flip (,) return . Cxx.Parse.parseRequest c) substrs
-    return $ noEvaluation $ commas_and (map (\x → '`' : strip (Editing.Basics.selectRange (convert $ Editing.Basics.replace_range x) c) ++ "`") l) ++ "."
+    return $ noEvaluation $ noFixit $ commas_and (map (\x → '`' : strip (Editing.Basics.selectRange (convert $ replace_range x) c) ++ "`") l) ++ "."
   Identify substrs → do
     c ← evalRequestBody
     tree ← Cxx.Parse.parseRequest c
     l ← (\(Editing.EditsPreparation.Found _ x) → x) ‥ toList . Editing.EditsPreparation.findInStr c (Right (tree, return)) substrs
-    return $ noEvaluation $ concat $ List.intersperse ", " $ map (nicer_namedPathTo . Cxx.Operations.namedPathTo tree . convert . Editing.Basics.replace_range) l
-  Parse → evalRequestBody >>= Cxx.Parse.parseRequest >> return (noEvaluation "Looks fine to me.")
-  Diff → do (x, context') ← popContext context; noEvaluation . diff x . fst . popContext context'
-  Run → fst . popContext context >>= execEditableRequest
+    return $ noEvaluation $ noFixit $ concat $ List.intersperse ", " $ map (nicer_namedPathTo . Cxx.Operations.namedPathTo tree . convert . replace_range) l
+  Parse → evalRequestBody >>= Cxx.Parse.parseRequest >> return (noEvaluation $ noFixit "Looks fine to me.")
+  Diff → do ((x, _), context') ← popContext context; noEvaluation . noFixit . diff x . fst . fst . popContext context'
+  Run → fst . fst . popContext context >>= execEditableRequest
  where
   evalRequestBody :: E String
   evalRequestBody = do
-    EditableRequest kind body ← fst . popContext context
+    EditableRequest kind body ← fst . fst . popContext context
     case kind of Evaluate _ → return body; _ → throwError "Last (editable) request was not an evaluation request."
 
-execEditCommand :: Context → ([Editing.Basics.Command], Maybe FinalCommand) → E (EditableRequest, WithEvaluation String)
+execEditCommand :: Context → ([Editing.Basics.Command], Maybe FinalCommand) → E (EditableRequest, WithEvaluation (String, Maybe Edit))
 execEditCommand context@Context{..} (cs, mfcmd) = do
-  edited ← fst . popContext context >>= Editing.Execute.execute cs
+  edited ← fst . fst . popContext context >>= Editing.Execute.execute cs
   when (length_ge 1000 (editable_body edited)) $ throwError "Request would become too large."
   (,) edited . case mfcmd of
-    Just fcmd → execFinalCommand context{previousRequests = edited : previousRequests} fcmd
+    Just fcmd → execFinalCommand context{previousRequests = (edited, Nothing) : previousRequests} fcmd
     Nothing → execEditableRequest edited
 
 cout :: String → Parser Char (E (WithEvaluation Response))
-cout s = parseSuccess $ Response Nothing ‥ execEditableRequest (EditableRequest (Evaluate (∅)) ("<< " ++ s))
+cout s = parseSuccess $ Response Nothing ‥ fst ‥ execEditableRequest (EditableRequest (Evaluate (∅)) ("<< " ++ s))
 
 p :: EvalCxx.CompileConfig → Context → Parser Char (E (WithEvaluation Response))
 p compile_cfg context@Context{..} = (spaces >>) $ do
-    (Response Nothing .) ‥ (>>=  execFinalCommand context) . (Editing.Parse.finalCommandP << commit eof)
+    (Response Nothing .) ‥ (>>= (fst ‥) . execFinalCommand context) . (Editing.Parse.finalCommandP << commit eof)
   <|> do
     kwds ["undo", "revert"]; commit $ propagateE (snd . popContext context) $ \context' → do
     kwd "and"
-    (Response (Just DropLast) .) ‥ (>>= execFinalCommand context') . (Editing.Parse.finalCommandP << commit eof)
-     <|> (\(edited, output) → Response (Just $ ReplaceLast edited) . output) ‥ (>>= execEditCommand context') . (Editing.Parse.commandsP << commit eof)
->>>>>>> e7dc0623
-  <|> do
-    kwd "fix"; commit $ case prevs of
+    (Response (Just DropLast) . ) ‥ (>>= (fst ‥) . execFinalCommand context') . (Editing.Parse.finalCommandP << commit eof)
+     <|> (\(edited, we) -> (\(output, _) -> Response (Just $ ReplaceLast (edited, Nothing)) output) . we) ‥ (>>= execEditCommand context') . (Editing.Parse.commandsP << commit eof)
+  <|> do
+    kwd "fix"; commit $ case previousRequests of
         [] → parseSuccess $ throwError "History exhausted."
-        (er, Just edit) : old →
-            (eof >> parseSuccess (respond_and_remember evf . Editing.Execute.execute [Editing.Basics.FixIt edit] er))
+        (_, Nothing) : _ → parseSuccess $ throwError "No fix available."
+        (er, Just edit) : old → do
+          eof >> parseSuccess (respond_and_remember . Editing.Execute.execute [Editing.Basics.FixIt edit] er)
+{- TODO:
             <|> (kwd "and" >> (do
               fcmd_or_error ← Editing.Parse.finalCommandP; commit $ (eof >>) $ parseSuccess $ do
               edited ← Editing.Execute.execute [Editing.Basics.FixIt edit] er
@@ -265,7 +187,7 @@
               y ← editcmd h evf (er : map fst old) [Editing.Basics.FixIt edit]; return $ do
               (edited, output) ← y
               return $ Response (Just $ AddLast (edited, Nothing)) . fst . output))
-        _ → parseSuccess $ throwError "No fix available."
+-}
   <|> do
     kwds ["--precedence", "precedence"]
     noErrors . respond_and_remember . EditableRequest Precedence . getInput
@@ -275,54 +197,19 @@
   <|> do kwds ["uname"]; cout "geordi::uname()"
   <|> do
     kwd "--show-compile-flags"
-<<<<<<< HEAD
-    parseSuccess $ noErrors $ pureIO $ Response Nothing $ unwords $ EvalCxx.compileFlags compile_cfg
-  <|> do
-    optional (kwd "try"); kwd "again"; commit $ (eof >>) $ return $ case prevs of
-      [] → throwError "There is no repeatable request."
-      x : _ → Response Nothing ‥ fst ‥ respond evf (fst x)
-  <|> do
-    y ← editcmd h evf (map fst prevs) []
-    parseSuccess $ inE $ (\(edited, output) → do
-      (v, w) ← output
-      return $ Response (Just $ AddLast (edited, w)) v) . y
-=======
     parseSuccess $ noErrors $ noEvaluation $ Response Nothing $ unwords $ EvalCxx.compileFlags compile_cfg
-  <|> (\(edited, output) → Response (Just $ AddLast edited) . output) ‥ (>>= execEditCommand context) . (Editing.Parse.commandsP << commit eof)
->>>>>>> e7dc0623
+  <|>
+    (\(edited, we) → (\(s, e) → Response (Just $ AddLast (edited, e)) s) . we) ‥ (>>= execEditCommand context) . (Editing.Parse.commandsP << commit eof)
   <|> do
     mopts ← optParser; spaces
     propagateE mopts $ \(evalopts, eph_opts) → continueParsing $ do
     s ← peek
     case () of { ()
       | Help ∈ eph_opts || s == "help" → cout "help"
-      | Version ∈ eph_opts || s == "version" → cout "\"g++ (GCC) \" << __VERSION__"
+      | Version ∈ eph_opts || s == "version" → cout "\"Clang \" << __clang_version__"
       | Resume ∈ eph_opts → flip fmap (Cxx.Parse.code << eof) $ \code → case previousRequests of
         [] → throwError "There is no previous resumable request."
-<<<<<<< HEAD
-        (EditableRequest (Evaluate oldopts) oldcodeblob, _) : _ → do
-          case run_parser (Cxx.Parse.code << eof) (dropWhile isSpace oldcodeblob) of
-            ParseSuccess oldcode _ _ _ → noErrors $ respond_and_remember evf $
-              EditableRequest (Evaluate $ evalopts ∪ oldopts) $ show $ Cxx.Operations.blob $ Cxx.Operations.resume (Cxx.Operations.shortcut_syntaxes oldcode) (Cxx.Operations.shortcut_syntaxes code)
-            ParseFailure _ _ _ → throwError "Previous request too malformed to resume."
-        _ → throwError "Last (editable) request was not resumable."
-      | otherwise → parseSuccess . noErrors . respond_and_remember evf =<< EditableRequest (Evaluate evalopts) . getInput }
-  where
-    help_response = cout_response evf "help"
-    version_response = cout_response evf "\"Clang \" << __clang_version__"
-    uname_response = cout_response evf "geordi::uname()"
-
-flatten_evaluation_result :: EvalCxx.EvaluationResult → (String, Maybe EvalCxx.Fix)
-flatten_evaluation_result er@(EvalCxx.EvaluationResult _ _ m) = (filter (isPrint .∨. (== '\n')) $ show er, m)
-
-evaluator :: Highlighter → IO (String → Context → IO Response)
-evaluator h = do
-  (ev, compile_cfg) ← EvalCxx.evaluator
-  return $ \r (Context prevs) → do
-  either (return . Response Nothing . ("error: " ++)) id $
-    join (parseOrFail (p h (flatten_evaluation_result ‥ ev) compile_cfg prevs) (replace no_break_space ' ' r) "request")
-=======
-        EditableRequest (Evaluate oldopts) (dropWhile isSpace → oldcodeblob) : _ → do
+        (EditableRequest (Evaluate oldopts) (dropWhile isSpace → oldcodeblob), _) : _ → do
           case run_parser (Cxx.Parse.code << eof) oldcodeblob of
             ParseSuccess oldcode _ _ _ → noErrors $ respond_and_remember $
               EditableRequest (Evaluate $ evalopts ∪ oldopts) $ show $ Cxx.Operations.blob $ Cxx.Operations.resume (Cxx.Operations.shortcut_syntaxes oldcode) (Cxx.Operations.shortcut_syntaxes code)
@@ -330,12 +217,15 @@
         _ → throwError "Last (editable) request was not resumable."
       | otherwise → parseSuccess . noErrors . respond_and_remember =<< EditableRequest (Evaluate evalopts) . getInput }
 
-evaluate :: EvalCxx.Request → WithEvaluation String
-evaluate r = EvalCxx.withEvaluation r (filter (isPrint .∨. (== '\n')) . replaceWithMany '\a' "*BEEP*" . show)
+flatten_evaluationResult :: EvalCxx.EvaluationResult → (String, Maybe EvalCxx.Fix)
+flatten_evaluationResult er@EvalCxx.EvaluationResult{..} =
+  (filter (isPrint .∨. (== '\n')) $ replaceWithMany '\a' "*BEEP*" $ show er, returnedFix)
+
+evaluate :: EvalCxx.Request → WithEvaluation (String, Maybe EvalCxx.Fix)
+evaluate r = EvalCxx.withEvaluation r flatten_evaluationResult
 
 evaluator :: IO (String → Context → IO Response)
 evaluator = do
   (ev, cfg) ← EvalCxx.evaluator
   return $ \r context → either (return . Response Nothing . ("error: " ++)) ev $
-    join (parseOrFail (p cfg context) (replace no_break_space ' ' r) "request")
->>>>>>> e7dc0623
+    join (parseOrFail (p cfg context) (replace no_break_space ' ' r) "request")