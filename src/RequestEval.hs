{-# LANGUAGE CPP, ViewPatterns, RecordWildCards, FlexibleInstances, ScopedTypeVariables #-}

module RequestEval (evaluator) where

import qualified Data.Set as Set
import qualified EvalCxx
import qualified Editing.Parse
import qualified Editing.Diff
import qualified Editing.Execute
import qualified Editing.Basics
import qualified Editing.EditsPreparation
import qualified Parsers as P
import qualified Cxx.Parse
import qualified Cxx.Operations
import qualified Cxx.Show
import qualified Data.List as List
import qualified Data.List.NonEmpty as NeList
import qualified Gcc

import Control.Monad.Error (Error(..), throwError)
import Control.Monad (join, when)
import Control.Arrow (first, second)
import Cxx.Show (Highlighter)
import EvalCxx (WithEvaluation, noEvaluation)
import Data.Char (isPrint, isSpace)
import Data.Either (partitionEithers)
import Data.Foldable (toList)
import Data.Pointed (Pointed(..))
import Data.List.NonEmpty (NonEmpty((:|)), nonEmpty)
import Data.Set (Set)
import Editing.Commands (Command, FinalCommand(..))
import Parsers ((<|>), eof, option, spaces, getInput, kwd, kwds, Parser, run_parser, ParseResult(..), parseOrFail, commit, peek, parseSuccess)
import Util ((.), (‥), (<<), (.∨.), commas_and, capitalize, length_ge, replace, replaceWithMany, show_long_opt, strip, convert, maybeLast, orElse, E, NeList, propagateE)
import Request (Context(..), EvalOpt(..), Response(..), HistoryModification(..), EditableRequest(..), EditableRequestKind(..), EphemeralOpt(..), popContext, Edit(..), DualARange(..), Range(..))
import Data.SetOps
import Prelude hiding (catch, (.))
import Prelude.Unicode hiding ((∈), (∉))

#include "Util.h"

show_EditableRequest :: Highlighter → EditableRequest → String
show_EditableRequest h (EditableRequest (Evaluate f) s) | Set.null f = Cxx.Parse.highlight h s
show_EditableRequest _ (EditableRequest k s) = show k ++ (if null s then "" else ' ' : s)

instance Show EditableRequest where
  show = show_EditableRequest Cxx.Show.noHighlighting

no_break_space :: Char
no_break_space = '\x00A0'

diff :: EditableRequest → EditableRequest → String
diff (EditableRequest MakeType y) (EditableRequest MakeType x) = pretty $ show . Editing.Diff.diff x y
diff (EditableRequest Precedence y) (EditableRequest Precedence x) = pretty $ show . Editing.Diff.diff x y
diff (EditableRequest (Evaluate flags) y) (EditableRequest (Evaluate flags') x) =
  pretty $ f "removed" flags' flags ++ f "added" flags flags' ++ show . Editing.Diff.diff x y
    where f n fl fl' = maybe [] (\l → [n ++ " " ++ concat (List.intersperse " and " $ map show_long_opt $ toList l)]) (nonEmpty $ Set.elems $ (Set.\\) fl fl')
diff _ _ = "Requests differ in kind."

pretty :: [String] → String -- Todo: This is awkward.
pretty [] = "Requests are identical."
pretty l = capitalize (commas_and l) ++ "."

ellipsis_options :: [(String, Bool)] → NeList [String]
ellipsis_options [] = return []
ellipsis_options ((y, _) : ys) = work ((y, False) : ys)
  where
    dummy = " → …"
    work [] = return []
    work [(x, _)] = return [x]
    work ((x, False) : xs) = fmap (x:) (work xs)
    work ((x, True) : xs) = work xs >>= \o → if dummy ∈ o
        then (return $ if head o == dummy then o else dummy : o)
        else (dummy : o) :| [x : o]

nicer_namedPathTo :: [String] → String
nicer_namedPathTo l = drop 3 $ concat $ maybeLast (takeWhile ((≤ 140) . length . concat) $ toList n) `orElse` NeList.head n
  where n = ellipsis_options $ map (\s → (" → " ++ s, "expr" `List.isSuffixOf` s)) l
    -- Todo: Also don't abbreviate when there's enough space.

-- The following aliases for 'return' and 'id' serve only to make subsequent monad-heavy code more readable.

noErrors :: a → E a
noErrors = return

inE :: E a → E a
inE = id

continueParsing :: Parser t a → Parser t a
continueParsing = id

tagError :: (Pointed p, Error a) ⇒ E (p a) → p a
tagError = either (point . strMsg . ("error: " ++)) id

instance Error (String, Maybe Edit) where
  noMsg = ("", Nothing)
  strMsg = noFixit . strMsg

optParser :: Parser Char (E (Set EvalOpt, [EphemeralOpt]))
optParser = first Set.fromList ‥ partitionEithers ‥ option (return []) P.optParser

<<<<<<< HEAD
fix_as_edit :: ((Int, Int) → Int) → (EvalCxx.Fix → Edit)
fix_as_edit f (EvalCxx.Fix begin end repl) =
  RangeReplaceEdit (Range begin' $ f end - begin') repl
 where begin' = f begin

linecol_as_offset :: String → (Int, Int) → Int
linecol_as_offset s (line, column) =
  sum (map ((+1) . length) $ take (line - 1) $ lines s) + column - 1
=======
makeEvalCxxRequest :: Set EvalOpt → Cxx.Parse.Code → EvalCxx.Request
makeEvalCxxRequest opts sc = EvalCxx.Request
  (prel ++ (if NoUsingStd ∈ opts || PreprocessOnly ∈ opts then "" else "using namespace std;\n")
    ++ (if Terse ∈ opts then "#include \"terse.hpp\"\n" else "")
    ++ show (Cxx.Operations.expand $ Cxx.Operations.shortcut_syntaxes $ Cxx.Operations.line_breaks sc))
  stageOfInterest (NoWarn ∈ opts)
 where
  prel = "#include \"prelude.hpp\"\n"
  stageOfInterest
    | CompileOnly ∈ opts = Gcc.Compile
    | PreprocessOnly ∈ opts = Gcc.Preprocess
    | otherwise = Gcc.Run
>>>>>>> e342279f

execEditableRequest :: EditableRequest → E (WithEvaluation (String, Maybe Edit))
execEditableRequest (EditableRequest kind (dropWhile isSpace → body)) = case kind of
  MakeType → noEvaluation . noFixit . Cxx.Show.show_simple . Cxx.Parse.makeType body
  Precedence → noEvaluation . noFixit . Cxx.Parse.precedence body
  Evaluate opts → do
    sc ← parseOrFail (Cxx.Parse.code << eof) (dropWhile isSpace body) "request"
    let
      short = Cxx.Operations.shortcut_syntaxes $ Cxx.Operations.line_breaks sc
      extra = ["using namespace std;" | NoUsingStd ∉ opts]
        ++ [ "#include \"terse.hpp\"" | Terse ∈ opts]
      expanded_code = show (Cxx.Operations.expand short)
      translate_source_loc :: (Int, Int) → Int
      translate_source_loc =
        Cxx.Operations.unexpand short . linecol_as_offset expanded_code . first (subtract (length extra))
    return $ second (fix_as_edit translate_source_loc .) . evaluate (EvalCxx.Request
        (unlines extra ++ expanded_code)
        (CompileOnly ∉ opts) (NoWarn ∈ opts))

respond_and_remember :: EditableRequest → WithEvaluation Response
respond_and_remember er = fmap f (tagError (execEditableRequest er))
  where f (ou, edit) = Response (Just $ AddLast (er, edit)) ou

noFixit :: String -> (String, Maybe Edit)
noFixit = flip (,) Nothing

execFinalCommand :: Context → FinalCommand → E (WithEvaluation (String, Maybe Edit))
execFinalCommand context@Context{..} = case_of
  Show Nothing → noEvaluation . noFixit . show_EditableRequest highlighter . fst . fst . popContext context
  Show (Just substrs) → do
    c ← evalRequestBody
    l ← (\(Editing.EditsPreparation.Found _ x) → x) ‥ toList . Editing.EditsPreparation.findInStr c (flip (,) return . Cxx.Parse.parseRequest c) substrs
    return $ noEvaluation $ noFixit $ commas_and (map (\x → '`' : strip (Editing.Basics.selectRange (convert $ replace_range x) c) ++ "`") l) ++ "."
  Identify substrs → do
    c ← evalRequestBody
    tree ← Cxx.Parse.parseRequest c
    l ← (\(Editing.EditsPreparation.Found _ x) → x) ‥ toList . Editing.EditsPreparation.findInStr c (Right (tree, return)) substrs
    return $ noEvaluation $ noFixit $ concat $ List.intersperse ", " $ map (nicer_namedPathTo . Cxx.Operations.namedPathTo tree . convert . replace_range) l
  Parse → evalRequestBody >>= Cxx.Parse.parseRequest >> return (noEvaluation $ noFixit "Looks fine to me.")
  Diff → do ((x, _), context') ← popContext context; noEvaluation . noFixit . diff x . fst . fst . popContext context'
  Run → fst . fst . popContext context >>= execEditableRequest
 where
  evalRequestBody :: E String
  evalRequestBody = do
    EditableRequest kind body ← fst . fst . popContext context
    case kind of Evaluate _ → return body; _ → throwError "Last (editable) request was not an evaluation request."

<<<<<<< HEAD
execEditCommand :: Context → ([Editing.Basics.Command], Maybe FinalCommand) → E (EditableRequest, WithEvaluation (String, Maybe Edit))
=======
execEditCommand :: Context → ([Editing.Commands.Command], Maybe FinalCommand) → E (EditableRequest, WithEvaluation String)
>>>>>>> e342279f
execEditCommand context@Context{..} (cs, mfcmd) = do
  edited ← fst . fst . popContext context >>= Editing.Execute.execute cs
  when (length_ge 1000 (editable_body edited)) $ throwError "Request would become too large."
  (,) edited . case mfcmd of
    Just fcmd → execFinalCommand context{previousRequests = (edited, Nothing) : previousRequests} fcmd
    Nothing → execEditableRequest edited

cout :: String → Parser Char (E (WithEvaluation Response))
cout s = parseSuccess $ Response Nothing ‥ fst ‥ execEditableRequest (EditableRequest (Evaluate (∅)) ("<< " ++ s))

p :: EvalCxx.CompileConfig → Context → Parser Char (E (WithEvaluation Response))
p compile_cfg context@Context{..} = (spaces >>) $ do
    (Response Nothing .) ‥ (>>= (fst ‥) . execFinalCommand context) . (Editing.Parse.finalCommandP << commit eof)
  <|> do
    kwds ["undo", "revert"]; commit $ propagateE (snd . popContext context) $ \context' → do
    kwd "and"
    (Response (Just DropLast) . ) ‥ (>>= (fst ‥) . execFinalCommand context') . (Editing.Parse.finalCommandP << commit eof)
     <|> (\(edited, we) -> (\(output, _) -> Response (Just $ ReplaceLast (edited, Nothing)) output) . we) ‥ (>>= execEditCommand context') . (Editing.Parse.commandsP << commit eof)
  <|> do
    kwd "fix"; commit $ case previousRequests of
        [] → parseSuccess $ throwError "History exhausted."
        (_, Nothing) : _ → parseSuccess $ throwError "No fix available."
        (er, Just edit) : old → do
          eof >> parseSuccess (respond_and_remember . Editing.Execute.execute [Editing.Basics.FixIt edit] er)
{- TODO:
            <|> (kwd "and" >> (do
              fcmd_or_error ← Editing.Parse.finalCommandP; commit $ (eof >>) $ parseSuccess $ do
              edited ← Editing.Execute.execute [Editing.Basics.FixIt edit] er
              fcmd ← fcmd_or_error
              return . Response (Just $ AddLast (edited, Nothing)) . final_cmd h fcmd (edited : map fst old)
            <|> do
              y ← editcmd h evf (er : map fst old) [Editing.Basics.FixIt edit]; return $ do
              (edited, output) ← y
              return $ Response (Just $ AddLast (edited, Nothing)) . fst . output))
-}
  <|> do
    kwds ["--precedence", "precedence"]
    noErrors . respond_and_remember . EditableRequest Precedence . getInput
  <|> do
    kwds ["--make-type", "make type"]
    noErrors . respond_and_remember . EditableRequest MakeType . getInput
  <|> do kwds ["uname"]; cout "geordi::uname()"
  <|> do
    kwd "--show-compile-flags"
    parseSuccess $ noErrors $ noEvaluation $ Response Nothing $ unwords $ EvalCxx.compileFlags compile_cfg
  <|>
    (\(edited, we) → (\(s, e) → Response (Just $ AddLast (edited, e)) s) . we) ‥ (>>= execEditCommand context) . (Editing.Parse.commandsP << commit eof)
  <|> do
    mopts ← optParser; spaces
    propagateE mopts $ \(evalopts, eph_opts) → continueParsing $ do
    s ← peek
    case () of { ()
      | Help ∈ eph_opts || s == "help" → cout "help"
      | Version ∈ eph_opts || s == "version" → cout "\"Clang \" << __clang_version__"
      | Resume ∈ eph_opts → flip fmap (Cxx.Parse.code << eof) $ \code → case previousRequests of
        [] → throwError "There is no previous resumable request."
        (EditableRequest (Evaluate oldopts) (dropWhile isSpace → oldcodeblob), _) : _ → do
          case run_parser (Cxx.Parse.code << eof) oldcodeblob of
            ParseSuccess oldcode _ _ _ → noErrors $ respond_and_remember $
              EditableRequest (Evaluate $ evalopts ∪ oldopts) $ show $ Cxx.Operations.blob $ Cxx.Operations.resume (Cxx.Operations.shortcut_syntaxes oldcode) (Cxx.Operations.shortcut_syntaxes code)
            ParseFailure _ _ _ → throwError "Previous request too malformed to resume."
        _ → throwError "Last (editable) request was not resumable."
      | otherwise → parseSuccess . noErrors . respond_and_remember =<< EditableRequest (Evaluate evalopts) . getInput }

<<<<<<< HEAD
flatten_evaluationResult :: EvalCxx.EvaluationResult → (String, Maybe EvalCxx.Fix)
flatten_evaluationResult er@EvalCxx.EvaluationResult{..} =
  (filter (isPrint .∨. (== '\n')) $ replaceWithMany '\a' "*BEEP*" $ show er, returnedFix)

evaluate :: EvalCxx.Request → WithEvaluation (String, Maybe EvalCxx.Fix)
evaluate r = EvalCxx.withEvaluation r flatten_evaluationResult
=======
evaluate :: EvalCxx.Request → WithEvaluation String
evaluate r = filter (isPrint .∨. (== '\n')) . replaceWithMany '\a' "*BEEP*" . show . EvalCxx.withEvaluation r
>>>>>>> e342279f

evaluator :: IO (String → Context → IO Response)
evaluator = do
  (ev, cfg) ← EvalCxx.evaluator
  return $ \r context → either (return . Response Nothing . ("error: " ++)) ev $
    join (parseOrFail (p cfg context) (replace no_break_space ' ' r) "request")<|MERGE_RESOLUTION|>--- conflicted
+++ resolved
@@ -15,24 +15,25 @@
 import qualified Cxx.Show
 import qualified Data.List as List
 import qualified Data.List.NonEmpty as NeList
-import qualified Gcc
+import qualified Clang
 
 import Control.Monad.Error (Error(..), throwError)
 import Control.Monad (join, when)
 import Control.Arrow (first, second)
 import Cxx.Show (Highlighter)
-import EvalCxx (WithEvaluation, noEvaluation)
+import EvalCxx (WithEvaluation, noEvaluation, EvaluationResult(..))
 import Data.Char (isPrint, isSpace)
 import Data.Either (partitionEithers)
 import Data.Foldable (toList)
 import Data.Pointed (Pointed(..))
 import Data.List.NonEmpty (NonEmpty((:|)), nonEmpty)
 import Data.Set (Set)
-import Editing.Commands (Command, FinalCommand(..))
+import Editing.Commands (Command(..), FinalCommand(..))
 import Parsers ((<|>), eof, option, spaces, getInput, kwd, kwds, Parser, run_parser, ParseResult(..), parseOrFail, commit, peek, parseSuccess)
 import Util ((.), (‥), (<<), (.∨.), commas_and, capitalize, length_ge, replace, replaceWithMany, show_long_opt, strip, convert, maybeLast, orElse, E, NeList, propagateE)
-import Request (Context(..), EvalOpt(..), Response(..), HistoryModification(..), EditableRequest(..), EditableRequestKind(..), EphemeralOpt(..), popContext, Edit(..), DualARange(..), Range(..))
+import Request (Context(..), EvalOpt(..), Response(..), HistoryModification(..), EditableRequest(..), EditableRequestKind(..), EphemeralOpt(..), popContext)
 import Data.SetOps
+import Editing.Basics
 import Prelude hiding (catch, (.))
 import Prelude.Unicode hiding ((∈), (∉))
 
@@ -91,38 +92,23 @@
 tagError :: (Pointed p, Error a) ⇒ E (p a) → p a
 tagError = either (point . strMsg . ("error: " ++)) id
 
-instance Error (String, Maybe Edit) where
+instance Error (String, Maybe TextEdit) where
   noMsg = ("", Nothing)
   strMsg = noFixit . strMsg
 
 optParser :: Parser Char (E (Set EvalOpt, [EphemeralOpt]))
 optParser = first Set.fromList ‥ partitionEithers ‥ option (return []) P.optParser
 
-<<<<<<< HEAD
-fix_as_edit :: ((Int, Int) → Int) → (EvalCxx.Fix → Edit)
-fix_as_edit f (EvalCxx.Fix begin end repl) =
-  RangeReplaceEdit (Range begin' $ f end - begin') repl
+fix_as_edit :: ((Int, Int) → Int) → (EvalCxx.Fix → TextEdit)
+fix_as_edit f (EvalCxx.Fix begin e repl) =
+  RangeReplaceEdit (Range begin' $ f e - begin') repl
  where begin' = f begin
 
 linecol_as_offset :: String → (Int, Int) → Int
 linecol_as_offset s (line, column) =
   sum (map ((+1) . length) $ take (line - 1) $ lines s) + column - 1
-=======
-makeEvalCxxRequest :: Set EvalOpt → Cxx.Parse.Code → EvalCxx.Request
-makeEvalCxxRequest opts sc = EvalCxx.Request
-  (prel ++ (if NoUsingStd ∈ opts || PreprocessOnly ∈ opts then "" else "using namespace std;\n")
-    ++ (if Terse ∈ opts then "#include \"terse.hpp\"\n" else "")
-    ++ show (Cxx.Operations.expand $ Cxx.Operations.shortcut_syntaxes $ Cxx.Operations.line_breaks sc))
-  stageOfInterest (NoWarn ∈ opts)
- where
-  prel = "#include \"prelude.hpp\"\n"
-  stageOfInterest
-    | CompileOnly ∈ opts = Gcc.Compile
-    | PreprocessOnly ∈ opts = Gcc.Preprocess
-    | otherwise = Gcc.Run
->>>>>>> e342279f
-
-execEditableRequest :: EditableRequest → E (WithEvaluation (String, Maybe Edit))
+
+execEditableRequest :: EditableRequest → E (WithEvaluation (String, Maybe TextEdit))
 execEditableRequest (EditableRequest kind (dropWhile isSpace → body)) = case kind of
   MakeType → noEvaluation . noFixit . Cxx.Show.show_simple . Cxx.Parse.makeType body
   Precedence → noEvaluation . noFixit . Cxx.Parse.precedence body
@@ -130,34 +116,37 @@
     sc ← parseOrFail (Cxx.Parse.code << eof) (dropWhile isSpace body) "request"
     let
       short = Cxx.Operations.shortcut_syntaxes $ Cxx.Operations.line_breaks sc
-      extra = ["using namespace std;" | NoUsingStd ∉ opts]
+      extra = ["using namespace std;" | NoUsingStd ∉ opts || PreprocessOnly ∈ opts]
         ++ [ "#include \"terse.hpp\"" | Terse ∈ opts]
       expanded_code = show (Cxx.Operations.expand short)
       translate_source_loc :: (Int, Int) → Int
       translate_source_loc =
         Cxx.Operations.unexpand short . linecol_as_offset expanded_code . first (subtract (length extra))
-    return $ second (fix_as_edit translate_source_loc .) . evaluate (EvalCxx.Request
-        (unlines extra ++ expanded_code)
-        (CompileOnly ∉ opts) (NoWarn ∈ opts))
+      stageOfInterest
+        | CompileOnly ∈ opts = Clang.Compile
+        | PreprocessOnly ∈ opts = Clang.Preprocess
+        | otherwise = Clang.Run
+      r = EvalCxx.Request (unlines extra ++ expanded_code) stageOfInterest (NoWarn ∈ opts)
+    return $ second (fix_as_edit translate_source_loc .) . evaluate r
 
 respond_and_remember :: EditableRequest → WithEvaluation Response
 respond_and_remember er = fmap f (tagError (execEditableRequest er))
   where f (ou, edit) = Response (Just $ AddLast (er, edit)) ou
 
-noFixit :: String -> (String, Maybe Edit)
+noFixit :: String -> (String, Maybe TextEdit)
 noFixit = flip (,) Nothing
 
-execFinalCommand :: Context → FinalCommand → E (WithEvaluation (String, Maybe Edit))
+execFinalCommand :: Context → FinalCommand → E (WithEvaluation (String, Maybe TextEdit))
 execFinalCommand context@Context{..} = case_of
   Show Nothing → noEvaluation . noFixit . show_EditableRequest highlighter . fst . fst . popContext context
   Show (Just substrs) → do
     c ← evalRequestBody
-    l ← (\(Editing.EditsPreparation.Found _ x) → x) ‥ toList . Editing.EditsPreparation.findInStr c (flip (,) return . Cxx.Parse.parseRequest c) substrs
+    l ← (\(Editing.EditsPreparation.Found _ x) → x) ‥ toList . Editing.EditsPreparation.findInStr c Nothing (flip (,) return . Cxx.Parse.parseRequest c) substrs
     return $ noEvaluation $ noFixit $ commas_and (map (\x → '`' : strip (Editing.Basics.selectRange (convert $ replace_range x) c) ++ "`") l) ++ "."
   Identify substrs → do
     c ← evalRequestBody
     tree ← Cxx.Parse.parseRequest c
-    l ← (\(Editing.EditsPreparation.Found _ x) → x) ‥ toList . Editing.EditsPreparation.findInStr c (Right (tree, return)) substrs
+    l ← (\(Editing.EditsPreparation.Found _ x) → x) ‥ toList . Editing.EditsPreparation.findInStr c Nothing (Right (tree, return)) substrs
     return $ noEvaluation $ noFixit $ concat $ List.intersperse ", " $ map (nicer_namedPathTo . Cxx.Operations.namedPathTo tree . convert . replace_range) l
   Parse → evalRequestBody >>= Cxx.Parse.parseRequest >> return (noEvaluation $ noFixit "Looks fine to me.")
   Diff → do ((x, _), context') ← popContext context; noEvaluation . noFixit . diff x . fst . fst . popContext context'
@@ -168,13 +157,10 @@
     EditableRequest kind body ← fst . fst . popContext context
     case kind of Evaluate _ → return body; _ → throwError "Last (editable) request was not an evaluation request."
 
-<<<<<<< HEAD
-execEditCommand :: Context → ([Editing.Basics.Command], Maybe FinalCommand) → E (EditableRequest, WithEvaluation (String, Maybe Edit))
-=======
-execEditCommand :: Context → ([Editing.Commands.Command], Maybe FinalCommand) → E (EditableRequest, WithEvaluation String)
->>>>>>> e342279f
+execEditCommand :: Context → ([Command], Maybe FinalCommand) → E (EditableRequest, WithEvaluation (String, Maybe TextEdit))
 execEditCommand context@Context{..} (cs, mfcmd) = do
-  edited ← fst . fst . popContext context >>= Editing.Execute.execute cs
+  (r, maybeFixit) ← fst . popContext context
+  edited ← Editing.Execute.execute maybeFixit cs r
   when (length_ge 1000 (editable_body edited)) $ throwError "Request would become too large."
   (,) edited . case mfcmd of
     Just fcmd → execFinalCommand context{previousRequests = (edited, Nothing) : previousRequests} fcmd
@@ -191,23 +177,6 @@
     kwd "and"
     (Response (Just DropLast) . ) ‥ (>>= (fst ‥) . execFinalCommand context') . (Editing.Parse.finalCommandP << commit eof)
      <|> (\(edited, we) -> (\(output, _) -> Response (Just $ ReplaceLast (edited, Nothing)) output) . we) ‥ (>>= execEditCommand context') . (Editing.Parse.commandsP << commit eof)
-  <|> do
-    kwd "fix"; commit $ case previousRequests of
-        [] → parseSuccess $ throwError "History exhausted."
-        (_, Nothing) : _ → parseSuccess $ throwError "No fix available."
-        (er, Just edit) : old → do
-          eof >> parseSuccess (respond_and_remember . Editing.Execute.execute [Editing.Basics.FixIt edit] er)
-{- TODO:
-            <|> (kwd "and" >> (do
-              fcmd_or_error ← Editing.Parse.finalCommandP; commit $ (eof >>) $ parseSuccess $ do
-              edited ← Editing.Execute.execute [Editing.Basics.FixIt edit] er
-              fcmd ← fcmd_or_error
-              return . Response (Just $ AddLast (edited, Nothing)) . final_cmd h fcmd (edited : map fst old)
-            <|> do
-              y ← editcmd h evf (er : map fst old) [Editing.Basics.FixIt edit]; return $ do
-              (edited, output) ← y
-              return $ Response (Just $ AddLast (edited, Nothing)) . fst . output))
--}
   <|> do
     kwds ["--precedence", "precedence"]
     noErrors . respond_and_remember . EditableRequest Precedence . getInput
@@ -237,17 +206,11 @@
         _ → throwError "Last (editable) request was not resumable."
       | otherwise → parseSuccess . noErrors . respond_and_remember =<< EditableRequest (Evaluate evalopts) . getInput }
 
-<<<<<<< HEAD
-flatten_evaluationResult :: EvalCxx.EvaluationResult → (String, Maybe EvalCxx.Fix)
-flatten_evaluationResult er@EvalCxx.EvaluationResult{..} =
-  (filter (isPrint .∨. (== '\n')) $ replaceWithMany '\a' "*BEEP*" $ show er, returnedFix)
-
 evaluate :: EvalCxx.Request → WithEvaluation (String, Maybe EvalCxx.Fix)
-evaluate r = EvalCxx.withEvaluation r flatten_evaluationResult
-=======
-evaluate :: EvalCxx.Request → WithEvaluation String
-evaluate r = filter (isPrint .∨. (== '\n')) . replaceWithMany '\a' "*BEEP*" . show . EvalCxx.withEvaluation r
->>>>>>> e342279f
+evaluate = (g .) . EvalCxx.withEvaluation
+  where
+    g :: EvaluationResult -> (String, Maybe EvalCxx.Fix)
+    g er = (filter (isPrint .∨. (== '\n')) $ replaceWithMany '\a' "*BEEP*" $ show er, returnedFix er)
 
 evaluator :: IO (String → Context → IO Response)
 evaluator = do
