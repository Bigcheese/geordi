{-# LANGUAGE CPP, ViewPatterns #-}

module RequestEval (evaluator) where

import qualified Data.Set as Set
import qualified EvalCxx
import qualified Editing.Parse
import qualified Editing.Diff
import qualified Editing.Execute
import qualified Editing.Basics
import qualified Editing.EditsPreparation
import qualified Parsers as P
import qualified Cxx.Parse
import qualified Cxx.Operations
import qualified Cxx.Show
import qualified Data.List as List
import qualified Data.Stream.NonEmpty as NeList

import Control.Monad.Error (throwError)
import Control.Monad (join)
import Control.Arrow (first, second)
import Cxx.Show (Highlighter)
import Data.Char (isPrint, isSpace)
import Data.Either (partitionEithers)
import Data.Foldable (toList)
import Data.Stream.NonEmpty (NonEmpty((:|)), nonEmpty)
import Data.Set (Set)
import Editing.Basics (FinalCommand(..))
import Parsers ((<|>), eof, option, spaces, getInput, kwd, kwds, Parser, run_parser, ParseResult(..), optional, parseOrFail, commit)
import Util ((.), (‥), (<<), (.∨.), commas_and, capitalize, length_ge, replace, show_long_opt, strip, convert, maybeLast, orElse, E, NeList)
import Request (Context(..), EvalOpt(..), Response(..), HistoryModification(..), EditableRequest(..), EditableRequestKind(..), EphemeralOpt(..), HistoricalRequest, Edit(..), DualARange(..), Range(..))
import Data.SetOps
import Prelude hiding (catch, (.))
import Prelude.Unicode hiding ((∈), (∉))

#include "Util.h"

show_EditableRequest :: Highlighter → EditableRequest → String
show_EditableRequest h (EditableRequest (Evaluate f) s) | Set.null f = Cxx.Parse.highlight h s
show_EditableRequest _ (EditableRequest k s) = show k ++ (if null s then "" else ' ' : s)

instance Show EditableRequest where
  show = show_EditableRequest Cxx.Show.noHighlighting

no_break_space :: Char
no_break_space = '\x00A0'

diff :: EditableRequest → EditableRequest → String
diff (EditableRequest MakeType y) (EditableRequest MakeType x) = pretty $ show . Editing.Diff.diff x y
diff (EditableRequest Precedence y) (EditableRequest Precedence x) = pretty $ show . Editing.Diff.diff x y
diff (EditableRequest (Evaluate flags) y) (EditableRequest (Evaluate flags') x) =
  pretty $ f "removed" flags' flags ++ f "added" flags flags' ++ show . Editing.Diff.diff x y
    where f n fl fl' = maybe [] (\l → [n ++ " " ++ concat (List.intersperse " and " $ map show_long_opt $ toList l)]) (nonEmpty $ Set.elems $ (Set.\\) fl fl')
diff _ _ = "Requests differ in kind."

pretty :: [String] → String -- Todo: This is awkward.
pretty [] = "Requests are identical."
pretty l = capitalize (commas_and l) ++ "."

ellipsis_options :: [(String, Bool)] → NeList [String]
ellipsis_options [] = return []
ellipsis_options ((y, _) : ys) = work ((y, False) : ys)
  where
    dummy = " → ..."
    work [] = return []
    work [(x, _)] = return [x]
    work ((x, False) : xs) = fmap (x:) (work xs)
    work ((x, True) : xs) = work xs >>= \o → if dummy ∈ o
        then (return $ if head o == dummy then o else dummy : o)
        else (dummy : o) :| [x : o]

nicer_namedPathTo :: [String] → String
nicer_namedPathTo l = drop 3 $ concat $ maybeLast (takeWhile ((≤ 140) . length . concat) $ toList n) `orElse` NeList.head n
  where n = ellipsis_options $ map (\s → (" → " ++ s, "expr" `List.isSuffixOf` s)) l
    -- Todo: Also don't abbreviate when there's enough space.

-- The following aliases for 'return' and 'id' serve only to make subsequent monad-heavy code more readable.

pureIO :: a → IO a
pureIO = return

parseSuccess :: a → Parser t a
parseSuccess = return

noErrors :: a → E a
noErrors = return

inIO :: IO a → IO a
inIO = id

inE :: E a → E a
inE = id

continueParsing :: Parser t a → Parser t a
continueParsing = id

propagateE :: Monad m ⇒ E a → (a → m (E b)) → m (E b)
propagateE (Left e) _ = return $ Left e
propagateE (Right x) f = f x

optParser :: Parser Char (E (Set EvalOpt, [EphemeralOpt]))
optParser = first Set.fromList ‥ partitionEithers ‥ option (return []) P.optParser

type CxxEvaluator = EvalCxx.Request → IO (String, Maybe EvalCxx.Fix)

fix_as_edit :: ((Int, Int) → Int) → (EvalCxx.Fix → Edit)
fix_as_edit f (EvalCxx.Fix begin end repl) =
  RangeReplaceEdit (Range begin' $ f end - begin') repl
 where begin' = f begin

linecol_as_offset :: String → (Int, Int) → Int
linecol_as_offset s (line, column) =
  sum (map ((+1) . length) $ take (line - 1) $ lines s) + column - 1

respond :: CxxEvaluator → EditableRequest → E (IO (String, Maybe Edit))
respond evf = case_of
  EditableRequest MakeType d → pureIO . flip (,) Nothing . Cxx.Show.show_simple . Cxx.Parse.makeType d
  EditableRequest Precedence t → pureIO . flip (,) Nothing . Cxx.Parse.precedence t
  EditableRequest (Evaluate opts) code → do
    sc ← parseOrFail (Cxx.Parse.code << eof) (dropWhile isSpace code) "request"
    let 
      short = Cxx.Operations.shortcut_syntaxes $ Cxx.Operations.line_breaks sc
      extra = ["using namespace std;" | NoUsingStd ∉ opts]
        ++ [ "#include \"terse.hpp\"" | Terse ∈ opts]
      expanded_code = show (Cxx.Operations.expand short)
      translate_source_loc :: (Int, Int) → Int
      translate_source_loc =
        Cxx.Operations.unexpand short . linecol_as_offset expanded_code . first (subtract (length extra))
    return $ (second (fix_as_edit translate_source_loc .) .) $ evf $ EvalCxx.Request
      (unlines extra ++ expanded_code)
      (CompileOnly ∉ opts) (NoWarn ∈ opts)

respond_and_remember :: CxxEvaluator → EditableRequest → IO Response
respond_and_remember evf er = do
  (ou, edit) ← either (\x → return ("error: " ++ x, Nothing)) id (respond evf er)
  return $ Response (Just $ AddLast (er, edit)) ou

final_cmd :: Highlighter → FinalCommand → [EditableRequest] → E String
final_cmd h = go where
  go _ [] = throwError "There is no previous request."
  go (Show Nothing) (er:_) = return $ show_EditableRequest h er
  go (Show (Just substrs)) (EditableRequest (Evaluate _) c : _) = do
    l ← (\(Editing.EditsPreparation.Found _ x) → x) ‥ toList . Editing.EditsPreparation.findInStr c (flip (,) return . Cxx.Parse.parseRequest c) substrs
<<<<<<< HEAD
    return $ commas_and (map (\x → '`' : strip (Editing.Basics.selectRange (convert $ replace_range x) c) ++ "`") l) ++ "."
  go (Show (Just _)) (_:_) = fail "Last (editable) request was not an evaluation request."
=======
    return $ commas_and (map (\x → '`' : strip (Editing.Basics.selectRange (convert $ Editing.Basics.replace_range x) c) ++ "`") l) ++ "."
  go (Show (Just _)) (_:_) = throwError "Last (editable) request was not an evaluation request."
>>>>>>> 808c34cd
  go (Identify substrs) (EditableRequest (Evaluate _) c : _) = do
    tree ← Cxx.Parse.parseRequest c
    l ← (\(Editing.EditsPreparation.Found _ x) → x) ‥ toList . Editing.EditsPreparation.findInStr c (Right (tree, return)) substrs
    return $ concat $ List.intersperse ", " $ map (nicer_namedPathTo . Cxx.Operations.namedPathTo tree . convert . replace_range) l
  go Parse (EditableRequest (Evaluate _) c : _) =
    Cxx.Parse.parseRequest c >> return "Looks fine to me."
  go Diff (x : y : _) = return $ diff x y
  go Diff [_] = throwError "History exhausted."
  go _ (_:_) = throwError "Last (editable) request was not an evaluation request."

editcmd :: Highlighter → CxxEvaluator → [EditableRequest] → [Editing.Basics.Command] → Parser Char (E (EditableRequest, IO (String, Maybe Edit)))
editcmd h evf prevs extra_cmds = do
  oe ← Editing.Parse.commandsP; commit $ (eof >>) $ parseSuccess $ do
  case prevs of
    [] → throwError "There is no prior request."
    prev : _ → do
      (cs, mfcmd) ← oe
<<<<<<< HEAD
      edited ← Editing.Execute.execute (extra_cmds ++ cs) prev
      if length_ge 1000 (editable_body edited) then fail "Request would become too large." else do
=======
      edited ← Editing.Execute.execute cs prev
      if length_ge 1000 (editable_body edited) then throwError "Request would become too large." else do
>>>>>>> 808c34cd
      (,) edited . case mfcmd of
        Just fcmd → return . flip (,) Nothing . final_cmd h fcmd (edited : prevs)
        Nothing → noErrors $ case respond evf edited of
          Left e → return ("error: " ++ e, Nothing)
          Right x → x

cout_response :: CxxEvaluator → String → IO Response
cout_response evf s = Response Nothing .
  fst . evf (EvalCxx.Request ("int main() { std::cout << " ++ s ++ "; }") True False)

p :: Highlighter → CxxEvaluator → EvalCxx.CompileConfig → [HistoricalRequest] → Parser Char (E (IO Response))
p h evf compile_cfg prevs = (spaces >>) $ do
    fcmd_or_error ← Editing.Parse.finalCommandP; commit $ (eof >>) $ return $ do
    fcmd ← fcmd_or_error
    return . Response Nothing . final_cmd h fcmd (map fst prevs)
  <|> do
    kwds ["undo", "revert"]; commit $ case prevs of
      _ : old → kwd "and" >> (do
          fcmd_or_error ← Editing.Parse.finalCommandP; commit $ (eof >>) $ return $ do
          fcmd ← fcmd_or_error
          return . Response (Just DropLast) . final_cmd h fcmd (map fst old)
        <|> do
          y ← editcmd h evf (map fst old) []; return $ do
          (edited, output) ← y
<<<<<<< HEAD
          return $ Response (Just $ ReplaceLast (edited, Nothing)) . fst . output)
      _ → parseSuccess $ fail "History exhausted."
=======
          return $ Response (Just $ ReplaceLast edited) . output)
      _ → parseSuccess $ throwError "History exhausted."
>>>>>>> 808c34cd
  <|> do
    kwd "fix"; commit $ case prevs of
        [] → parseSuccess $ fail "History exhausted."
        (er, Just edit) : old →
            (eof >> parseSuccess (respond_and_remember evf . Editing.Execute.execute [Editing.Basics.FixIt edit] er))
            <|> (kwd "and" >> (do
              fcmd_or_error ← Editing.Parse.finalCommandP; commit $ (eof >>) $ parseSuccess $ do
              edited ← Editing.Execute.execute [Editing.Basics.FixIt edit] er
              fcmd ← fcmd_or_error
              return . Response (Just $ AddLast (edited, Nothing)) . final_cmd h fcmd (edited : map fst old)
            <|> do
              y ← editcmd h evf (er : map fst old) [Editing.Basics.FixIt edit]; return $ do
              (edited, output) ← y
              return $ Response (Just $ AddLast (edited, Nothing)) . fst . output))
        _ → parseSuccess $ fail "No fix available."
  <|> do
    kwds ["--precedence", "precedence"]
    parseSuccess . noErrors . respond_and_remember evf . EditableRequest Precedence =<< getInput
  <|> do
    kwds ["--make-type", "make type"]
    parseSuccess . noErrors . respond_and_remember evf . EditableRequest MakeType =<< getInput
  <|> do kwds ["help"]; return $ return help_response
  <|> do kwds ["version"]; return $ return version_response
  <|> do kwds ["uname"]; return $ return uname_response
  <|> do
    kwd "--show-compile-flags"
    parseSuccess $ noErrors $ pureIO $ Response Nothing $ unwords $ EvalCxx.compileFlags compile_cfg
  <|> do
    optional (kwd "try"); kwd "again"; commit $ (eof >>) $ return $ case prevs of
<<<<<<< HEAD
      [] → fail "There is no repeatable request."
      x : _ → Response Nothing ‥ fst ‥ respond evf (fst x)
=======
      [] → throwError "There is no repeatable request."
      x : _ → Response Nothing ‥ respond evf x
>>>>>>> 808c34cd
  <|> do
    y ← editcmd h evf (map fst prevs) []
    parseSuccess $ inE $ (\(edited, output) → do
      (v, w) ← output
      return $ Response (Just $ AddLast (edited, w)) v) . y
  <|> do
    mopts ← optParser; spaces
    propagateE mopts $ \(evalopts, eph_opts) → continueParsing $ do
    case () of { ()
      | Help ∈ eph_opts → parseSuccess $ noErrors help_response
      | Version ∈ eph_opts → parseSuccess $ noErrors version_response
      | Resume ∈ eph_opts → flip fmap (Cxx.Parse.code << eof) $ \code → case prevs of
<<<<<<< HEAD
        [] → fail "There is no previous resumable request."
        (EditableRequest (Evaluate oldopts) oldcodeblob, _) : _ → do
=======
        [] → throwError "There is no previous resumable request."
        EditableRequest (Evaluate oldopts) oldcodeblob : _ → do
>>>>>>> 808c34cd
          case run_parser (Cxx.Parse.code << eof) (dropWhile isSpace oldcodeblob) of
            ParseSuccess oldcode _ _ _ → noErrors $ respond_and_remember evf $
              EditableRequest (Evaluate $ evalopts ∪ oldopts) $ show $ Cxx.Operations.blob $ Cxx.Operations.resume (Cxx.Operations.shortcut_syntaxes oldcode) (Cxx.Operations.shortcut_syntaxes code)
            ParseFailure _ _ _ → throwError "Previous request too malformed to resume."
        _ → throwError "Last (editable) request was not resumable."
      | otherwise → parseSuccess . noErrors . respond_and_remember evf =<< EditableRequest (Evaluate evalopts) . getInput }
  where
    help_response = cout_response evf "help"
    version_response = cout_response evf "\"Clang \" << __clang_version__"
    uname_response = cout_response evf "geordi::uname()"

flatten_evaluation_result :: EvalCxx.EvaluationResult → (String, Maybe EvalCxx.Fix)
flatten_evaluation_result er@(EvalCxx.EvaluationResult _ _ m) = (filter (isPrint .∨. (== '\n')) $ show er, m)

evaluator :: Highlighter → IO (String → Context → IO Response)
evaluator h = do
  (ev, compile_cfg) ← EvalCxx.evaluator
  return $ \r (Context prevs) → do
  either (return . Response Nothing . ("error: " ++)) id $
    join (parseOrFail (p h (flatten_evaluation_result ‥ ev) compile_cfg prevs) (replace no_break_space ' ' r) "request")<|MERGE_RESOLUTION|>--- conflicted
+++ resolved
@@ -141,13 +141,8 @@
   go (Show Nothing) (er:_) = return $ show_EditableRequest h er
   go (Show (Just substrs)) (EditableRequest (Evaluate _) c : _) = do
     l ← (\(Editing.EditsPreparation.Found _ x) → x) ‥ toList . Editing.EditsPreparation.findInStr c (flip (,) return . Cxx.Parse.parseRequest c) substrs
-<<<<<<< HEAD
     return $ commas_and (map (\x → '`' : strip (Editing.Basics.selectRange (convert $ replace_range x) c) ++ "`") l) ++ "."
-  go (Show (Just _)) (_:_) = fail "Last (editable) request was not an evaluation request."
-=======
-    return $ commas_and (map (\x → '`' : strip (Editing.Basics.selectRange (convert $ Editing.Basics.replace_range x) c) ++ "`") l) ++ "."
   go (Show (Just _)) (_:_) = throwError "Last (editable) request was not an evaluation request."
->>>>>>> 808c34cd
   go (Identify substrs) (EditableRequest (Evaluate _) c : _) = do
     tree ← Cxx.Parse.parseRequest c
     l ← (\(Editing.EditsPreparation.Found _ x) → x) ‥ toList . Editing.EditsPreparation.findInStr c (Right (tree, return)) substrs
@@ -165,13 +160,8 @@
     [] → throwError "There is no prior request."
     prev : _ → do
       (cs, mfcmd) ← oe
-<<<<<<< HEAD
       edited ← Editing.Execute.execute (extra_cmds ++ cs) prev
-      if length_ge 1000 (editable_body edited) then fail "Request would become too large." else do
-=======
-      edited ← Editing.Execute.execute cs prev
       if length_ge 1000 (editable_body edited) then throwError "Request would become too large." else do
->>>>>>> 808c34cd
       (,) edited . case mfcmd of
         Just fcmd → return . flip (,) Nothing . final_cmd h fcmd (edited : prevs)
         Nothing → noErrors $ case respond evf edited of
@@ -196,16 +186,11 @@
         <|> do
           y ← editcmd h evf (map fst old) []; return $ do
           (edited, output) ← y
-<<<<<<< HEAD
           return $ Response (Just $ ReplaceLast (edited, Nothing)) . fst . output)
-      _ → parseSuccess $ fail "History exhausted."
-=======
-          return $ Response (Just $ ReplaceLast edited) . output)
       _ → parseSuccess $ throwError "History exhausted."
->>>>>>> 808c34cd
   <|> do
     kwd "fix"; commit $ case prevs of
-        [] → parseSuccess $ fail "History exhausted."
+        [] → parseSuccess $ throwError "History exhausted."
         (er, Just edit) : old →
             (eof >> parseSuccess (respond_and_remember evf . Editing.Execute.execute [Editing.Basics.FixIt edit] er))
             <|> (kwd "and" >> (do
@@ -217,7 +202,7 @@
               y ← editcmd h evf (er : map fst old) [Editing.Basics.FixIt edit]; return $ do
               (edited, output) ← y
               return $ Response (Just $ AddLast (edited, Nothing)) . fst . output))
-        _ → parseSuccess $ fail "No fix available."
+        _ → parseSuccess $ throwError "No fix available."
   <|> do
     kwds ["--precedence", "precedence"]
     parseSuccess . noErrors . respond_and_remember evf . EditableRequest Precedence =<< getInput
@@ -232,13 +217,8 @@
     parseSuccess $ noErrors $ pureIO $ Response Nothing $ unwords $ EvalCxx.compileFlags compile_cfg
   <|> do
     optional (kwd "try"); kwd "again"; commit $ (eof >>) $ return $ case prevs of
-<<<<<<< HEAD
-      [] → fail "There is no repeatable request."
+      [] → throwError "There is no repeatable request."
       x : _ → Response Nothing ‥ fst ‥ respond evf (fst x)
-=======
-      [] → throwError "There is no repeatable request."
-      x : _ → Response Nothing ‥ respond evf x
->>>>>>> 808c34cd
   <|> do
     y ← editcmd h evf (map fst prevs) []
     parseSuccess $ inE $ (\(edited, output) → do
@@ -251,13 +231,8 @@
       | Help ∈ eph_opts → parseSuccess $ noErrors help_response
       | Version ∈ eph_opts → parseSuccess $ noErrors version_response
       | Resume ∈ eph_opts → flip fmap (Cxx.Parse.code << eof) $ \code → case prevs of
-<<<<<<< HEAD
-        [] → fail "There is no previous resumable request."
+        [] → throwError "There is no previous resumable request."
         (EditableRequest (Evaluate oldopts) oldcodeblob, _) : _ → do
-=======
-        [] → throwError "There is no previous resumable request."
-        EditableRequest (Evaluate oldopts) oldcodeblob : _ → do
->>>>>>> 808c34cd
           case run_parser (Cxx.Parse.code << eof) (dropWhile isSpace oldcodeblob) of
             ParseSuccess oldcode _ _ _ → noErrors $ respond_and_remember evf $
               EditableRequest (Evaluate $ evalopts ∪ oldopts) $ show $ Cxx.Operations.blob $ Cxx.Operations.resume (Cxx.Operations.shortcut_syntaxes oldcode) (Cxx.Operations.shortcut_syntaxes code)
